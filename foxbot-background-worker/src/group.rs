--- conflicted
+++ resolved
@@ -91,19 +91,8 @@
         best_photo,
         Some(3),
     )
-<<<<<<< HEAD
-    .await?
-    .1;
+    .await?;
     sort_results(&handler.conn, message.from.as_ref().unwrap(), &mut matches).await?;
-=======
-    .await?;
-    sort_results(
-        &handler.conn,
-        message.from.as_ref().unwrap().id,
-        &mut matches,
-    )
-    .await?;
->>>>>>> d3fdfb66
 
     let wanted_matches = matches
         .iter()
@@ -302,16 +291,11 @@
 ///
 /// Returns if the message was sent to a chat linked to a different chat.
 #[tracing::instrument(skip(handler, message))]
-<<<<<<< HEAD
-async fn store_linked_chat(handler: &Handler, message: &tgbotapi::Message) -> anyhow::Result<()> {
-    if GroupConfig::get::<Option<i64>, _>(
-=======
 pub async fn store_linked_chat(
     handler: &Handler,
     message: &tgbotapi::Message,
 ) -> anyhow::Result<bool> {
-    if let Some(linked_chat) = GroupConfig::get::<Option<i64>>(
->>>>>>> d3fdfb66
+    if let Some(linked_chat) = GroupConfig::get::<Option<i64>, _>(
         &handler.conn,
         &message.chat,
         GroupConfigKey::HasLinkedChat,
