--- conflicted
+++ resolved
@@ -946,7 +946,6 @@
       "nullable": []
     }
   },
-<<<<<<< HEAD
   "c4ef657154973b544403ad8e6b32e7779da6451861b9d56f5f7a45c427fb3c55": {
     "query": "SELECT\n    DISTINCT ON (chat_administrator.chat_id) chat_administrator.chat_id,\n    telegram_id \"telegram_id!\",\n    is_admin\nFROM\n    chat_administrator\n    JOIN chat_telegram ON chat_telegram.chat_id = chat_administrator.chat_id\nWHERE\n    account_id = lookup_account($1, $2)\n    AND is_admin = true\n    AND telegram_id IS NOT NULL\nORDER BY\n    chat_administrator.chat_id,\n    updated_at DESC;\n",
     "describe": {
@@ -980,82 +979,6 @@
       ]
     }
   },
-  "c5c45d309e427da06209ceb93b7ede2c29bc283a33178f3ac354bd87b8f8e3ee": {
-    "query": "SELECT\n    *\nFROM\n    videos\nWHERE\n    source = $1;\n",
-    "describe": {
-      "columns": [
-        {
-          "ordinal": 0,
-          "name": "id",
-          "type_info": "Int4"
-        },
-        {
-          "ordinal": 1,
-          "name": "processed",
-          "type_info": "Bool"
-        },
-        {
-          "ordinal": 2,
-          "name": "source",
-          "type_info": "Text"
-        },
-        {
-          "ordinal": 3,
-          "name": "url",
-          "type_info": "Text"
-        },
-        {
-          "ordinal": 4,
-          "name": "mp4_url",
-          "type_info": "Text"
-        },
-        {
-          "ordinal": 5,
-          "name": "job_id",
-          "type_info": "Int4"
-        },
-        {
-          "ordinal": 6,
-          "name": "display_name",
-          "type_info": "Text"
-        },
-        {
-          "ordinal": 7,
-          "name": "thumb_url",
-          "type_info": "Text"
-        },
-        {
-          "ordinal": 8,
-          "name": "display_url",
-          "type_info": "Text"
-        },
-        {
-          "ordinal": 9,
-          "name": "created_at",
-          "type_info": "Timestamp"
-        }
-      ],
-      "parameters": {
-        "Left": [
-          "Text"
-        ]
-      },
-      "nullable": [
-        false,
-        false,
-        false,
-        false,
-        true,
-        true,
-        false,
-        true,
-        false,
-        false
-      ]
-    }
-  },
-=======
->>>>>>> e4863e9b
   "c5f253419b3064b904e7781519656444e574a94633242eea343a958f00c308e0": {
     "query": "SELECT\n    value\nFROM\n    group_config\nWHERE\n    chat_id = lookup_chat($1, $2)\n    AND name = $3\nORDER BY\n    updated_at DESC\nLIMIT\n    1;\n",
     "describe": {
