--- conflicted
+++ resolved
@@ -1,7 +1,5 @@
 {
   "db": "PostgreSQL",
-<<<<<<< HEAD
-=======
   "0029a3f84dbfc1a1ca301cefd10cc53167f290619591fc3d509129027ee49e8d": {
     "query": "INSERT INTO media_group (media_group_id, inserted_at, message) VALUES ($1, $2, $3) RETURNING id",
     "describe": {
@@ -24,28 +22,6 @@
       ]
     }
   },
-  "04f264317ab6180a39bf2733b43f40e61a2c3b0add97be42d474e3fa1d03af04": {
-    "query": "SELECT value\n            FROM group_config\n            WHERE group_config.chat_id = lookup_chat_by_telegram_id($1) AND name = $2\n            ORDER BY updated_at DESC LIMIT 1",
-    "describe": {
-      "columns": [
-        {
-          "ordinal": 0,
-          "name": "value",
-          "type_info": "Jsonb"
-        }
-      ],
-      "parameters": {
-        "Left": [
-          "Int8",
-          "Text"
-        ]
-      },
-      "nullable": [
-        false
-      ]
-    }
-  },
->>>>>>> 43d9698e
   "072f943d0d5ded261ee897034ca49d9e119c66e494dc9097b667bc4e1b099dc3": {
     "query": "UPDATE chat_administrator SET chat_id = $1 WHERE chat_id = $2",
     "describe": {
@@ -86,27 +62,17 @@
       "nullable": []
     }
   },
-<<<<<<< HEAD
   "18b1f1eecaa97d23f5b145cc1224210f425424e50d71bf55421080d02c1f239e": {
     "query": "SELECT account.id account_id, account.telegram_id, account.discord_id, request_key, request_secret\n            FROM twitter_auth\n            JOIN account ON account.id = twitter_auth.account_id\n            WHERE request_key = $1",
-=======
-  "1ef65794d39e8a7b34439d241831ecd2696f80d8d9e49920e30e4ccc754138a4": {
-    "query": "DELETE FROM media_group WHERE media_group_id = $1 RETURNING id, inserted_at, message, sources",
->>>>>>> 43d9698e
-    "describe": {
-      "columns": [
-        {
-          "ordinal": 0,
-<<<<<<< HEAD
+    "describe": {
+      "columns": [
+        {
+          "ordinal": 0,
           "name": "account_id",
-=======
-          "name": "id",
->>>>>>> 43d9698e
           "type_info": "Int4"
         },
         {
           "ordinal": 1,
-<<<<<<< HEAD
           "name": "telegram_id",
           "type_info": "Int8"
         },
@@ -124,7 +90,33 @@
           "ordinal": 4,
           "name": "request_secret",
           "type_info": "Text"
-=======
+        }
+      ],
+      "parameters": {
+        "Left": [
+          "Text"
+        ]
+      },
+      "nullable": [
+        false,
+        true,
+        true,
+        false,
+        false
+      ]
+    }
+  },
+  "1ef65794d39e8a7b34439d241831ecd2696f80d8d9e49920e30e4ccc754138a4": {
+    "query": "DELETE FROM media_group WHERE media_group_id = $1 RETURNING id, inserted_at, message, sources",
+    "describe": {
+      "columns": [
+        {
+          "ordinal": 0,
+          "name": "id",
+          "type_info": "Int4"
+        },
+        {
+          "ordinal": 1,
           "name": "inserted_at",
           "type_info": "Timestamptz"
         },
@@ -137,26 +129,18 @@
           "ordinal": 3,
           "name": "sources",
           "type_info": "Jsonb"
->>>>>>> 43d9698e
-        }
-      ],
-      "parameters": {
-        "Left": [
-          "Text"
-        ]
-      },
-      "nullable": [
-        false,
-<<<<<<< HEAD
-        true,
-        true,
-        false,
-        false
-=======
+        }
+      ],
+      "parameters": {
+        "Left": [
+          "Text"
+        ]
+      },
+      "nullable": [
+        false,
         false,
         false,
         true
->>>>>>> 43d9698e
       ]
     }
   },
@@ -363,38 +347,51 @@
       ]
     }
   },
-<<<<<<< HEAD
+  "4d2d1d5730b30c4d12f6565fdce3d106630c208dab16eb78e340f10e4af74486": {
+    "query": "DELETE FROM media_group_sent WHERE media_group_id = $1",
+    "describe": {
+      "columns": [],
+      "parameters": {
+        "Left": [
+          "Text"
+        ]
+      },
+      "nullable": []
+    }
+  },
   "4e0eb86a8698b5f3de421d034ca89d743ebe447d5c4334cd25d8371f2eff4432": {
     "query": "SELECT consumer_key, consumer_secret\n            FROM twitter_account\n            WHERE twitter_account.account_id = lookup_account($1, $2)",
-=======
-  "4d2d1d5730b30c4d12f6565fdce3d106630c208dab16eb78e340f10e4af74486": {
-    "query": "DELETE FROM media_group_sent WHERE media_group_id = $1",
-    "describe": {
-      "columns": [],
-      "parameters": {
-        "Left": [
-          "Text"
-        ]
-      },
-      "nullable": []
+    "describe": {
+      "columns": [
+        {
+          "ordinal": 0,
+          "name": "consumer_key",
+          "type_info": "Text"
+        },
+        {
+          "ordinal": 1,
+          "name": "consumer_secret",
+          "type_info": "Text"
+        }
+      ],
+      "parameters": {
+        "Left": [
+          "Int8",
+          "Numeric"
+        ]
+      },
+      "nullable": [
+        false,
+        false
+      ]
     }
   },
   "53b1a22850cc91a5b580980621b27c50dfe69ced32161317a31dfdb8d75ee53e": {
     "query": "SELECT\n                message_id,\n                (\n                    SELECT chat_telegram.telegram_id\n                    FROM chat_telegram\n                    WHERE chat_id = video_job_message.chat_id\n                    ORDER BY abs(chat_telegram.telegram_id) DESC\n                    LIMIT 1\n                ) as \"chat_id!\"\n            FROM video_job_message\n            WHERE video_id = $1",
->>>>>>> 43d9698e
-    "describe": {
-      "columns": [
-        {
-          "ordinal": 0,
-<<<<<<< HEAD
-          "name": "consumer_key",
-          "type_info": "Text"
-        },
-        {
-          "ordinal": 1,
-          "name": "consumer_secret",
-          "type_info": "Text"
-=======
+    "describe": {
+      "columns": [
+        {
+          "ordinal": 0,
           "name": "message_id",
           "type_info": "Int4"
         },
@@ -402,36 +399,21 @@
           "ordinal": 1,
           "name": "chat_id!",
           "type_info": "Int8"
->>>>>>> 43d9698e
-        }
-      ],
-      "parameters": {
-        "Left": [
-<<<<<<< HEAD
-          "Int8",
-          "Numeric"
-=======
-          "Int4"
->>>>>>> 43d9698e
-        ]
-      },
-      "nullable": [
-        false,
-<<<<<<< HEAD
-        false
+        }
+      ],
+      "parameters": {
+        "Left": [
+          "Int4"
+        ]
+      },
+      "nullable": [
+        false,
+        null
       ]
     }
   },
   "5cec2b6c51717adcd83c671410f7acc1e41b78815687310f45f122cd7a168a4f": {
     "query": "INSERT INTO twitter_auth (account_id, request_key, request_secret) VALUES\n                (lookup_account($1, $2), $3, $4)",
-=======
-        null
-      ]
-    }
-  },
-  "5af4076aa90de9643172ba3f12f731ee09a43843232a3369c81ec48346ec5e55": {
-    "query": "INSERT INTO user_config (account_id, name, value)\n            VALUES (lookup_account_by_telegram_id($1), $2, $3)",
->>>>>>> 43d9698e
     "describe": {
       "columns": [],
       "parameters": {
@@ -716,62 +698,8 @@
       "nullable": []
     }
   },
-<<<<<<< HEAD
-  "86d9f856585958d5a3980996fd2a3f04a21f60ac7a2a759537284947ae57588f": {
-    "query": "SELECT message_id\n            FROM video_job_message\n            WHERE video_id = $1",
-=======
-  "87e03d42c67970bc449869d979cece93a8102c1fd9324ceb9759d6efcfa7dc57": {
-    "query": "SELECT account.telegram_id user_id, request_key, request_secret\n            FROM twitter_auth\n            JOIN account ON account.id = twitter_auth.account_id\n            WHERE request_key = $1",
->>>>>>> 43d9698e
-    "describe": {
-      "columns": [
-        {
-          "ordinal": 0,
-<<<<<<< HEAD
-          "name": "message_id",
-          "type_info": "Int4"
-=======
-          "name": "user_id",
-          "type_info": "Int8"
-        },
-        {
-          "ordinal": 1,
-          "name": "request_key",
-          "type_info": "Text"
-        },
-        {
-          "ordinal": 2,
-          "name": "request_secret",
-          "type_info": "Text"
->>>>>>> 43d9698e
-        }
-      ],
-      "parameters": {
-        "Left": [
-<<<<<<< HEAD
-          "Int4"
-        ]
-      },
-      "nullable": [
-=======
-          "Text"
-        ]
-      },
-      "nullable": [
-        false,
-        false,
->>>>>>> 43d9698e
-        false
-      ]
-    }
-  },
-<<<<<<< HEAD
   "95930ce19cbe76cac13da523052de2e53d47f302653ea2fa4c63f93f5a3086b1": {
     "query": "INSERT INTO video_job_message (video_id, chat_id, message_id) VALUES\n                ($1, lookup_chat($2, $3), $4)",
-=======
-  "8bac1a20c07f94bbbdc4292f66683677934f92c5a9a44d7fa2b4d81d94336dac": {
-    "query": "INSERT INTO group_config (chat_id, name, value) VALUES\n                (lookup_chat_by_telegram_id($1), $2, $3)",
->>>>>>> 43d9698e
     "describe": {
       "columns": [],
       "parameters": {
@@ -922,25 +850,20 @@
       "nullable": []
     }
   },
-<<<<<<< HEAD
+  "c4121241eeaae9aeb31f32f1a6e885fb65b9ea74f7d98335865d32663f0c8cf4": {
+    "query": "DELETE FROM media_group WHERE media_group_id = $1",
+    "describe": {
+      "columns": [],
+      "parameters": {
+        "Left": [
+          "Text"
+        ]
+      },
+      "nullable": []
+    }
+  },
   "ce0e5bab6cbc42b6b37ce2c88a26959fe4d789d30e1a9732878fa57a2f83c7a7": {
     "query": "INSERT INTO user_config (account_id, name, value)\n            VALUES (lookup_account($1, $2), $3, $4)",
-=======
-  "c4121241eeaae9aeb31f32f1a6e885fb65b9ea74f7d98335865d32663f0c8cf4": {
-    "query": "DELETE FROM media_group WHERE media_group_id = $1",
-    "describe": {
-      "columns": [],
-      "parameters": {
-        "Left": [
-          "Text"
-        ]
-      },
-      "nullable": []
-    }
-  },
-  "ccbff78ccf9a1a19a65a95d192ccb1ead5dbe14e9ca611014651c950c466ff92": {
-    "query": "INSERT INTO twitter_auth (account_id, request_key, request_secret) VALUES\n                (lookup_account_by_telegram_id($1), $2, $3)",
->>>>>>> 43d9698e
     "describe": {
       "columns": [],
       "parameters": {
@@ -990,10 +913,56 @@
       ]
     }
   },
-<<<<<<< HEAD
-  "d3d3cc97bad752504d1604aa4004aac0abb5d8975ec6787ce11025107403d304": {
-    "query": "SELECT chat_telegram.telegram_id\n            FROM chat_telegram\n            ORDER BY abs(chat_telegram.telegram_id) DESC\n            LIMIT 1",
-=======
+  "d5c4e9b0db815868a2b9766a6b8aa65f2798ff6274483c3cc42c59ac7f706ffb": {
+    "query": "SELECT is_admin\n            FROM chat_administrator\n            WHERE account_id = lookup_account($1, $2) AND chat_id = lookup_chat_by_telegram_id($3)\n            ORDER BY updated_at DESC LIMIT 1",
+    "describe": {
+      "columns": [
+        {
+          "ordinal": 0,
+          "name": "is_admin",
+          "type_info": "Bool"
+        }
+      ],
+      "parameters": {
+        "Left": [
+          "Int8",
+          "Numeric",
+          "Int8"
+        ]
+      },
+      "nullable": [
+        false
+      ]
+    }
+  },
+  "dc5ffecf6ca8dd081cd0ee3970219a73c27bff1fc30ea0ebb6a1354cdccddfbf": {
+    "query": "INSERT INTO file_url_cache (url, hash) VALUES ($1, $2) ON CONFLICT DO NOTHING",
+    "describe": {
+      "columns": [],
+      "parameters": {
+        "Left": [
+          "Text",
+          "Int8"
+        ]
+      },
+      "nullable": []
+    }
+  },
+  "e9f1382fe92772fde8d17cab99ce6e5c7b14f137e2e50f2f19b67b7f117e6a04": {
+    "query": "INSERT INTO twitter_account (account_id, consumer_key, consumer_secret) VALUES\n                (lookup_account($1, $2), $3, $4)",
+    "describe": {
+      "columns": [],
+      "parameters": {
+        "Left": [
+          "Int8",
+          "Numeric",
+          "Text",
+          "Text"
+        ]
+      },
+      "nullable": []
+    }
+  },
   "eff9bed64058278d5a47ae4714f620406d140d3c58f68c7a974e970aff946628": {
     "query": "UPDATE group_config SET chat_id = $1 WHERE chat_id = $2",
     "describe": {
@@ -1009,27 +978,10 @@
   },
   "f024583958ea5c80459dfd5679bb8b44e2a08367a48be9e25bc67eebeac50cb9": {
     "query": "SELECT id, inserted_at, message, sources FROM media_group WHERE media_group_id = $1",
->>>>>>> 43d9698e
-    "describe": {
-      "columns": [
-        {
-          "ordinal": 0,
-<<<<<<< HEAD
-          "name": "telegram_id",
-          "type_info": "Int8"
-        }
-      ],
-      "parameters": {
-        "Left": []
-      },
-      "nullable": [
-        false
-      ]
-    }
-  },
-  "d5c4e9b0db815868a2b9766a6b8aa65f2798ff6274483c3cc42c59ac7f706ffb": {
-    "query": "SELECT is_admin\n            FROM chat_administrator\n            WHERE account_id = lookup_account($1, $2) AND chat_id = lookup_chat_by_telegram_id($3)\n            ORDER BY updated_at DESC LIMIT 1",
-=======
+    "describe": {
+      "columns": [
+        {
+          "ordinal": 0,
           "name": "id",
           "type_info": "Int4"
         },
@@ -1062,70 +1014,6 @@
       ]
     }
   },
-  "f78fdca94944e40d61b918c5db894566061ea7ac380c3475bc7cc67471edabf7": {
-    "query": "SELECT is_admin\n            FROM chat_administrator\n            WHERE account_id = lookup_account_by_telegram_id($1) AND chat_id = lookup_chat_by_telegram_id($2)\n            ORDER BY updated_at DESC LIMIT 1",
->>>>>>> 43d9698e
-    "describe": {
-      "columns": [
-        {
-          "ordinal": 0,
-          "name": "is_admin",
-          "type_info": "Bool"
-        }
-      ],
-      "parameters": {
-        "Left": [
-          "Int8",
-          "Numeric",
-          "Int8"
-        ]
-      },
-      "nullable": [
-        false
-      ]
-    }
-  },
-  "dc5ffecf6ca8dd081cd0ee3970219a73c27bff1fc30ea0ebb6a1354cdccddfbf": {
-    "query": "INSERT INTO file_url_cache (url, hash) VALUES ($1, $2) ON CONFLICT DO NOTHING",
-    "describe": {
-      "columns": [],
-      "parameters": {
-        "Left": [
-          "Text",
-          "Int8"
-        ]
-      },
-      "nullable": []
-    }
-  },
-  "e9f1382fe92772fde8d17cab99ce6e5c7b14f137e2e50f2f19b67b7f117e6a04": {
-    "query": "INSERT INTO twitter_account (account_id, consumer_key, consumer_secret) VALUES\n                (lookup_account($1, $2), $3, $4)",
-    "describe": {
-      "columns": [],
-      "parameters": {
-        "Left": [
-          "Int8",
-          "Numeric",
-          "Text",
-          "Text"
-        ]
-      },
-      "nullable": []
-    }
-  },
-  "eff9bed64058278d5a47ae4714f620406d140d3c58f68c7a974e970aff946628": {
-    "query": "UPDATE group_config SET chat_id = $1 WHERE chat_id = $2",
-    "describe": {
-      "columns": [],
-      "parameters": {
-        "Left": [
-          "Int4",
-          "Int4"
-        ]
-      },
-      "nullable": []
-    }
-  },
   "ff16be327927d1d9b38d922e52782a38bb6bea34955cad826ae2d162006e40e1": {
     "query": "DELETE FROM source_notification\n            WHERE account_id = lookup_account($1, $2) AND hash <@ ($3, 0)",
     "describe": {
