{
  "db": "PostgreSQL",
  "0117fb5c64b0f348036f3c006bdabd7fc2bff4c42d1469301ae40aa1f8ce2974": {
    "describe": {
      "columns": [],
      "nullable": [],
      "parameters": {
        "Left": [
          "Text"
        ]
      }
    },
    "query": "DELETE FROM\n    media_group\nWHERE\n    media_group_id = $1;\n"
  },
  "013ecb0b6534608ba15171c771febed225bba76551146403db255b2d772a0755": {
    "describe": {
      "columns": [],
      "nullable": [],
      "parameters": {
        "Left": [
          "Int8",
          "Numeric"
        ]
      }
    },
    "query": "DELETE FROM\n    twitter_account\nWHERE\n    account_id = lookup_account($1, $2);\n"
  },
  "072f943d0d5ded261ee897034ca49d9e119c66e494dc9097b667bc4e1b099dc3": {
    "describe": {
      "columns": [],
      "nullable": [],
      "parameters": {
        "Left": [
          "Int4",
          "Int4"
        ]
      }
    },
    "query": "UPDATE chat_administrator SET chat_id = $1 WHERE chat_id = $2"
  },
  "09ce665eb5ecdad0a572c71649939e7990f21fa2f7cd6172c4f9592bd3fe5cd6": {
    "describe": {
      "columns": [
        {
          "name": "exists",
          "ordinal": 0,
          "type_info": "Bool"
        }
      ],
      "nullable": [
        null
      ],
      "parameters": {
        "Left": [
          "Text"
        ]
      }
    },
    "query": "SELECT\n    exists(\n        SELECT\n            1\n        FROM\n            reddit_processed_mention\n        WHERE\n            mention_id = $1\n    );\n"
  },
  "0c9960213c182d56e0fa2202ab2d7f1153302c9687da9f2812b1ff306b0fcbbb": {
    "describe": {
      "columns": [
        {
          "name": "id",
          "ordinal": 0,
          "type_info": "Int4"
        },
        {
          "name": "post_url",
          "ordinal": 1,
          "type_info": "Text"
        },
        {
          "name": "thumb",
          "ordinal": 2,
          "type_info": "Bool"
        },
        {
          "name": "cdn_url",
          "ordinal": 3,
          "type_info": "Text"
        },
        {
          "name": "width",
          "ordinal": 4,
          "type_info": "Int4"
        },
        {
          "name": "height",
          "ordinal": 5,
          "type_info": "Int4"
        }
      ],
      "nullable": [
        false,
        false,
        false,
        false,
        false,
        false
      ],
      "parameters": {
        "Left": [
          "Text",
          "Bool"
        ]
      }
    },
    "query": "SELECT\n    id,\n    post_url,\n    thumb,\n    cdn_url,\n    width,\n    height\nFROM\n    cached_post\nWHERE\n    post_url = $1\n    AND thumb = $2;\n"
  },
  "0efd084debea9dbb68cfadfe308e460bc932369e1578196e7e73246e8180944d": {
    "describe": {
      "columns": [],
      "nullable": [],
      "parameters": {
        "Left": [
          "Int8",
          "Numeric",
          "Text"
        ]
      }
    },
    "query": "DELETE FROM\n    user_config\nWHERE\n    account_id = lookup_account($1, $2)\n    AND name = $3;\n"
  },
  "17b70fce9cc91bb87df50de8c193c048f55e6ea9c085b8059e66a3fee57cf7d1": {
    "describe": {
      "columns": [
        {
          "name": "id",
          "ordinal": 0,
          "type_info": "Int4"
        }
      ],
      "nullable": [
        false
      ],
      "parameters": {
        "Left": [
          "Text",
          "Timestamptz",
          "Jsonb"
        ]
      }
    },
    "query": "INSERT INTO\n    media_group (media_group_id, inserted_at, message)\nVALUES\n    ($1, $2, $3) RETURNING id;\n"
  },
  "1fdcdec2e82dca58914c9cdc60cc3f8a8284639e0d79cf66133c15f068adcbb1": {
    "describe": {
      "columns": [
        {
          "name": "value",
          "ordinal": 0,
          "type_info": "Jsonb"
        }
      ],
      "nullable": [
        false
      ],
      "parameters": {
        "Left": [
          "Int8",
          "Numeric",
          "Text"
        ]
      }
    },
    "query": "SELECT\n    value\nFROM\n    user_config\nWHERE\n    user_config.account_id = lookup_account($1, $2)\n    AND name = $3\nORDER BY\n    updated_at DESC\nLIMIT\n    1;\n"
  },
  "22676f44ecfedb9cfe9208523886d6d3b95a8722044fa0864f539707540f6fec": {
    "describe": {
      "columns": [
        {
          "name": "display_name",
          "ordinal": 0,
          "type_info": "Text"
        }
      ],
      "nullable": [
        false
      ],
      "parameters": {
        "Left": [
          "Text",
          "Text",
          "Text",
          "Text"
        ]
      }
    },
    "query": "INSERT INTO\n    video (source, url, display_url, display_name)\nVALUES\n    ($1, $2, $3, $4) ON CONFLICT ON CONSTRAINT unique_source DO\nUPDATE\nSET\n    source = EXCLUDED.source RETURNING display_name;\n"
  },
  "2a28a8e1cf8fdcc9418fabca881b0a684c80d2a54672f3ce463e26a8518c0b73": {
    "describe": {
      "columns": [],
      "nullable": [],
      "parameters": {
        "Left": [
          "Int8",
          "Numeric",
          "Int8",
          "Int4",
          "Text"
        ]
      }
    },
    "query": "INSERT INTO\n    source_notification (account_id, hash, message_id, photo_id)\nVALUES\n    (lookup_account($1, $2), $3, $4, $5) ON CONFLICT DO NOTHING;\n"
  },
  "363ba13615df3a63979c903648af4bd50feafed57a20b804a23e4050864fe958": {
    "describe": {
      "columns": [],
      "nullable": [],
      "parameters": {
        "Left": [
          "Int4",
          "Int4"
        ]
      }
    },
    "query": "UPDATE permission SET chat_id = $1 WHERE chat_id = $2"
  },
  "3daf3e213be816f20119ad47570ccf4b40e6d7eb73f043c961776c5f17722f63": {
    "describe": {
      "columns": [],
      "nullable": [],
      "parameters": {
        "Left": [
          "Int8",
          "Numeric",
          "Int8",
          "Bool",
          "Int8"
        ]
      }
    },
    "query": "INSERT INTO\n    chat_administrator (account_id, chat_id, is_admin, updated_at)\nVALUES\n    (\n        lookup_account($1, $2),\n        lookup_chat_by_telegram_id($3),\n        $4,\n        to_timestamp($5::bigint)\n    );\n"
  },
  "44a12bda2ea72251b38421caf0c07382b0cc0a95a869e2c3c6f818949f9c5195": {
    "describe": {
      "columns": [
        {
          "name": "?column?",
          "ordinal": 0,
          "type_info": "Int4"
        }
      ],
      "nullable": [
        null
      ],
      "parameters": {
        "Left": [
          "Int8"
        ]
      }
    },
    "query": "SELECT 1 FROM chat_telegram WHERE telegram_id = $1"
  },
  "487d846ff79a0d758987acaea5f069161fe865173f75a68cbdb088994ce99c44": {
    "describe": {
      "columns": [
        {
          "name": "id",
          "ordinal": 0,
          "type_info": "Int4"
        },
        {
          "name": "media_group_id",
          "ordinal": 1,
          "type_info": "Text"
        },
        {
          "name": "inserted_at",
          "ordinal": 2,
          "type_info": "Timestamptz"
        },
        {
          "name": "message: Json<Message>",
          "ordinal": 3,
          "type_info": "Jsonb"
        },
        {
          "name": "sources: Json<Vec<fuzzysearch::File>>",
          "ordinal": 4,
          "type_info": "Jsonb"
        }
      ],
      "nullable": [
        false,
        false,
        false,
        false,
        true
      ],
      "parameters": {
        "Left": [
          "Text"
        ]
      }
    },
    "query": "DELETE FROM\n    media_group\nWHERE\n    media_group_id = $1 RETURNING id,\n    media_group_id,\n    inserted_at,\n    message \"message: Json<Message>\",\n    sources \"sources: Json<Vec<fuzzysearch::File>>\";\n"
  },
  "4babb575176ac1e46c3acf4b4fcc540d24ef1ba07f77a23efd8b9160c653c4d1": {
    "describe": {
      "columns": [
        {
          "name": "id",
          "ordinal": 0,
          "type_info": "Int4"
        },
        {
          "name": "telegram_id",
          "ordinal": 1,
          "type_info": "Int8"
        },
        {
          "name": "discord_id",
          "ordinal": 2,
          "type_info": "Numeric"
        },
        {
          "name": "request_key",
          "ordinal": 3,
          "type_info": "Text"
        },
        {
          "name": "request_secret",
          "ordinal": 4,
          "type_info": "Text"
        }
      ],
      "nullable": [
        false,
        true,
        true,
        false,
        false
      ],
      "parameters": {
        "Left": [
          "Text"
        ]
      }
    },
    "query": "SELECT\n    account.id,\n    account.telegram_id,\n    account.discord_id,\n    request_key,\n    request_secret\nFROM\n    twitter_auth\n    JOIN account ON account.id = twitter_auth.account_id\nWHERE\n    request_key = $1;\n"
  },
  "556a0f178282bee4ce8c803ee9ac2edf89c9c0ccf7b02c2be7c8dc762a69563b": {
    "describe": {
      "columns": [
        {
          "name": "is_admin",
          "ordinal": 0,
          "type_info": "Bool"
        }
      ],
      "nullable": [
        false
      ],
      "parameters": {
        "Left": [
          "Int8",
          "Numeric",
          "Int8"
        ]
      }
    },
    "query": "SELECT\n    is_admin\nFROM\n    chat_administrator\nWHERE\n    account_id = lookup_account($1, $2)\n    AND chat_id = lookup_chat_by_telegram_id($3)\nORDER BY\n    updated_at DESC\nlimit\n    1;\n"
  },
  "59da0891e0eae44f353d383f34bb46b29f0bd8b5456e1a58a504d5eefedf4f05": {
    "describe": {
      "columns": [
        {
          "name": "telegram_id",
          "ordinal": 0,
          "type_info": "Int8"
        },
        {
          "name": "hash!",
          "ordinal": 1,
          "type_info": "Int8"
        },
        {
          "name": "message_id",
          "ordinal": 2,
          "type_info": "Int4"
        },
        {
          "name": "photo_id",
          "ordinal": 3,
          "type_info": "Text"
        }
      ],
      "nullable": [
        true,
        false,
        true,
        true
      ],
      "parameters": {
        "Left": [
          "Int8"
        ]
      }
    },
    "query": "SELECT\n    account.telegram_id,\n    hash \"hash!\",\n    message_id,\n    photo_id\nFROM\n    source_notification\n    JOIN account ON account.id = source_notification.account_id\nWHERE\n    hash <@ ($1, 3);\n"
  },
  "5d1591229aaa5d421ccff6a9048c98a5daee62206f0de987d7cc9ab39a28d019": {
    "describe": {
      "columns": [],
      "nullable": [],
      "parameters": {
        "Left": [
          "Int4",
          "Text",
          "Text",
          "Int8",
          "Int4",
          "Int4"
        ]
      }
    },
    "query": "UPDATE\n    video\nSET\n    processed = true,\n    mp4_url = $2,\n    thumb_url = $3,\n    file_size = $4,\n    height = $5,\n    width = $6\nWHERE\n    id = $1;\n"
  },
  "5e7c827d28f612561908b4bde50b77a5edfb4e421d024ca1f139c06e38c30f02": {
    "describe": {
      "columns": [],
      "nullable": [],
      "parameters": {
        "Left": [
          "Int8",
          "Int8"
        ]
      }
    },
    "query": "DELETE FROM\n    chat_administrator\nWHERE\n    chat_id = lookup_chat_by_telegram_id($1)\n    AND account_id <> lookup_account_by_telegram_id($2);\n"
  },
  "6c60f062223b2f3154a59d23f0c1ff6ba1e3cb525c3fb32f66422d7125854a64": {
    "describe": {
      "columns": [
        {
          "name": "media_group_id",
          "ordinal": 0,
          "type_info": "Text"
        }
      ],
      "nullable": [
        false
      ],
      "parameters": {
        "Left": [
          "Text"
        ]
      }
    },
    "query": "INSERT INTO\n    media_group_sent (media_group_id)\nVALUES\n    ($1) ON CONFLICT DO NOTHING RETURNING media_group_id;\n"
  },
  "753f8ee016949fd8ddb14f012fc6195a8299556d61ef3f41e9efc9242bcca751": {
    "describe": {
      "columns": [],
      "nullable": [],
      "parameters": {
        "Left": [
          "Int8",
          "Numeric",
          "Text",
          "Jsonb"
        ]
      }
    },
    "query": "INSERT INTO\n    group_config (chat_id, name, value)\nVALUES\n    (lookup_chat($1, $2), $3, $4);\n"
  },
  "75985cf51c1bb1bebe3ea396bf65c9968c5040c2434f0a8e9d889b3f07ed532a": {
    "describe": {
      "columns": [
        {
          "name": "lookup_chat_by_telegram_id",
          "ordinal": 0,
          "type_info": "Int4"
        }
      ],
      "nullable": [
        null
      ],
      "parameters": {
        "Left": [
          "Int8"
        ]
      }
    },
    "query": "SELECT lookup_chat_by_telegram_id($1)"
  },
  "76993cda0e2bd641ff552ce5da236471366367e0c431842354031fd31ff0df5b": {
    "describe": {
      "columns": [],
      "nullable": [],
      "parameters": {
        "Left": [
          "Int8",
          "Numeric",
          "Text",
          "Jsonb"
        ]
      }
    },
    "query": "INSERT INTO\n    user_config (account_id, name, value)\nVALUES\n    (lookup_account($1, $2), $3, $4);\n"
  },
  "7728b3eb516d6a4154c225b889b9d74079232e36c2be022dbd955a4f5cebcada": {
    "describe": {
      "columns": [],
      "nullable": [],
      "parameters": {
        "Left": [
          "Int4"
        ]
      }
    },
    "query": "DELETE FROM chat WHERE id = $1"
  },
  "82f6e2f376c7d0a86b5489b320831fb1ac15bb8a766a574bd51439e7acba8a83": {
    "describe": {
      "columns": [],
      "nullable": [],
      "parameters": {
        "Left": [
          "Int4",
          "Int4"
        ]
      }
    },
    "query": "UPDATE video_job_message SET chat_id = $1 WHERE chat_id = $2"
  },
  "8659ef85b33eab9fee0f5457ff38741ec1c450086688e91c12ae71c9a096f9c9": {
    "describe": {
      "columns": [],
      "nullable": [],
      "parameters": {
        "Left": [
          "Int8",
          "Int4",
          "Jsonb"
        ]
      }
    },
    "query": "INSERT INTO\n    permission (chat_id, updated_at, permissions)\nVALUES\n    (\n        lookup_chat_by_telegram_id($1),\n        to_timestamp($2::int),\n        $3\n    );\n"
  },
  "891fc78db6aa761784dd7a37e6e79de6e7e48bafa609e320939048e7fd8a01d4": {
    "describe": {
      "columns": [
        {
          "name": "id",
          "ordinal": 0,
          "type_info": "Int4"
        },
        {
          "name": "media_group_id",
          "ordinal": 1,
          "type_info": "Text"
        },
        {
          "name": "inserted_at",
          "ordinal": 2,
          "type_info": "Timestamptz"
        },
        {
          "name": "message: Json<Message>",
          "ordinal": 3,
          "type_info": "Jsonb"
        },
        {
          "name": "sources: Json<Vec<fuzzysearch::File>>",
          "ordinal": 4,
          "type_info": "Jsonb"
        }
      ],
      "nullable": [
        false,
        false,
        false,
        false,
        true
      ],
      "parameters": {
        "Left": [
          "Int4"
        ]
      }
    },
    "query": "SELECT\n    id,\n    media_group_id,\n    inserted_at,\n    message \"message: Json<Message>\",\n    sources \"sources: Json<Vec<fuzzysearch::File>>\"\nFROM\n    media_group\nWHERE\n    id = $1;\n"
  },
  "89ef02c50a0dfb3227c159052c7feb22d07df036927fa453d4227a4e780d24c1": {
    "describe": {
      "columns": [
        {
          "name": "id",
          "ordinal": 0,
          "type_info": "Int4"
        },
        {
          "name": "processed",
          "ordinal": 1,
          "type_info": "Bool"
        },
        {
          "name": "source",
          "ordinal": 2,
          "type_info": "Text"
        },
        {
          "name": "url",
          "ordinal": 3,
          "type_info": "Text"
        },
        {
          "name": "mp4_url",
          "ordinal": 4,
          "type_info": "Text"
        },
        {
          "name": "job_id",
          "ordinal": 5,
          "type_info": "Text"
        },
        {
          "name": "display_name",
          "ordinal": 6,
          "type_info": "Text"
        },
        {
          "name": "thumb_url",
          "ordinal": 7,
          "type_info": "Text"
        },
        {
          "name": "display_url",
          "ordinal": 8,
          "type_info": "Text"
        },
        {
          "name": "created_at",
          "ordinal": 9,
          "type_info": "Timestamp"
        },
        {
          "name": "file_size",
          "ordinal": 10,
          "type_info": "Int8"
        },
        {
          "name": "height",
          "ordinal": 11,
          "type_info": "Int4"
        },
        {
          "name": "width",
          "ordinal": 12,
          "type_info": "Int4"
        },
        {
          "name": "duration",
          "ordinal": 13,
          "type_info": "Int4"
        }
      ],
      "nullable": [
        false,
        false,
        false,
        false,
        true,
        true,
        false,
        true,
        false,
        false,
        true,
        true,
        true,
        true
      ],
      "parameters": {
        "Left": [
          "Text"
        ]
      }
    },
    "query": "SELECT\n    *\nFROM\n    video\nWHERE\n    source = $1;\n"
  },
  "8d1cf8a1a0cf4cbbc5245463c6137f44e818a69239a1cdb5b42af117c522699f": {
    "describe": {
      "columns": [],
      "nullable": [],
      "parameters": {
        "Left": [
          "Int8",
          "Numeric",
          "Text",
          "Text"
        ]
      }
    },
    "query": "INSERT INTO\n    twitter_auth (account_id, request_key, request_secret)\nVALUES\n    (lookup_account($1, $2), $3, $4);\n"
  },
  "95b5d81309db23953fb09b7a0398baf9d28aa0f99eca6dc3e62bdba3850f8129": {
    "describe": {
      "columns": [],
      "nullable": [],
      "parameters": {
        "Left": [
          "Int8",
          "Numeric",
          "Int8"
        ]
      }
    },
    "query": "DELETE FROM\n    source_notification\nWHERE\n    account_id = lookup_account($1, $2)\n    AND hash <@ ($3, 0);\n"
  },
  "96ac8fe457f368969debab07a34426010d38b37a063802157d8e6a2dbe0b5fb0": {
    "describe": {
      "columns": [
        {
          "name": "id",
          "ordinal": 0,
          "type_info": "Int4"
        },
        {
          "name": "consumer_key",
          "ordinal": 1,
          "type_info": "Text"
        },
        {
          "name": "consumer_secret",
          "ordinal": 2,
          "type_info": "Text"
        }
      ],
      "nullable": [
        false,
        false,
        false
      ],
      "parameters": {
        "Left": [
          "Int8",
          "Numeric"
        ]
      }
    },
    "query": "SELECT\n    id,\n    consumer_key,\n    consumer_secret\nFROM\n    twitter_account\nWHERE\n    account_id = lookup_account($1, $2);\n"
  },
  "9e537c4b3c27addb1b79a30f0bd3eac1c486fd682ee64805cee05ac849cff7d6": {
    "describe": {
      "columns": [
        {
          "name": "message_id",
          "ordinal": 0,
          "type_info": "Int4"
        },
        {
          "name": "chat_id!",
          "ordinal": 1,
          "type_info": "Int8"
        }
      ],
      "nullable": [
        false,
        null
      ],
      "parameters": {
        "Left": [
          "Int4"
        ]
      }
    },
    "query": "SELECT\n    message_id,\n    (\n        SELECT\n            chat_telegram.telegram_id\n        FROM\n            chat_telegram\n        WHERE\n            chat_id = video_job_message.chat_id\n        ORDER BY\n            abs(chat_telegram.telegram_id) DESC\n        LIMIT\n            1\n    ) as \"chat_id!\"\nFROM\n    video_job_message\nWHERE\n    video_id = $1;\n"
  },
  "a0f682ace9eb7237d4bf0f4aff4a4e052c5fe7f38c7cf5519ad09455f22b819e": {
    "describe": {
      "columns": [],
      "nullable": [],
      "parameters": {
        "Left": [
          "Int4",
          "Jsonb"
        ]
      }
    },
    "query": "UPDATE\n    media_group\nSET\n    sources = $2\nWHERE\n    id = $1;\n"
  },
  "b1edf542e68e59a16e623dec6328b93591c7406dde484d42b2a749da787ff7d9": {
    "describe": {
      "columns": [
        {
          "name": "id",
          "ordinal": 0,
          "type_info": "Int4"
        },
        {
          "name": "processed",
          "ordinal": 1,
          "type_info": "Bool"
        },
        {
          "name": "source",
          "ordinal": 2,
          "type_info": "Text"
        },
        {
          "name": "url",
          "ordinal": 3,
          "type_info": "Text"
        },
        {
          "name": "mp4_url",
          "ordinal": 4,
          "type_info": "Text"
        },
        {
          "name": "job_id",
          "ordinal": 5,
          "type_info": "Text"
        },
        {
          "name": "display_name",
          "ordinal": 6,
          "type_info": "Text"
        },
        {
          "name": "thumb_url",
          "ordinal": 7,
          "type_info": "Text"
        },
        {
          "name": "display_url",
          "ordinal": 8,
          "type_info": "Text"
        },
        {
          "name": "created_at",
          "ordinal": 9,
          "type_info": "Timestamp"
        },
        {
          "name": "file_size",
          "ordinal": 10,
          "type_info": "Int8"
        },
        {
          "name": "height",
          "ordinal": 11,
          "type_info": "Int4"
        },
        {
          "name": "width",
          "ordinal": 12,
          "type_info": "Int4"
        },
        {
          "name": "duration",
          "ordinal": 13,
          "type_info": "Int4"
        }
      ],
      "nullable": [
        false,
        false,
        false,
        false,
        true,
        true,
        false,
        true,
        false,
        false,
        true,
        true,
        true,
        true
      ],
      "parameters": {
        "Left": [
          "Text"
        ]
      }
    },
    "query": "SELECT\n    *\nFROM\n    video\nWHERE\n    display_name = $1;\n"
  },
  "b46ec3cb829d9c4570750007e5e605d38dfece964401e4047313713e16c83d85": {
    "describe": {
      "columns": [
        {
          "name": "id",
          "ordinal": 0,
          "type_info": "Int4"
        },
        {
          "name": "consumer_key",
          "ordinal": 1,
          "type_info": "Text"
        },
        {
          "name": "consumer_secret",
          "ordinal": 2,
          "type_info": "Text"
        }
      ],
      "nullable": [
        false,
        false,
        false
      ],
      "parameters": {
        "Left": [
          "Int8",
          "Numeric",
          "Text",
          "Text"
        ]
      }
    },
    "query": "INSERT INTO\n    twitter_account (account_id, consumer_key, consumer_secret)\nVALUES\n    (lookup_account($1, $2), $3, $4) RETURNING id, consumer_key, consumer_secret;\n"
  },
  "b7cbb5a5a85e676a4e7ca0021ff0586586b97e83ee6723c73cbea87a353cb139": {
    "describe": {
      "columns": [],
      "nullable": [],
      "parameters": {
        "Left": [
          "Text"
        ]
      }
    },
    "query": "DELETE FROM\n    media_group_sent\nWHERE\n    media_group_id = $1;\n"
  },
  "bb9e2a0bf30f11234ce47e1062768460ee076e7ca0ad5c68ba548ebf65958a49": {
    "describe": {
      "columns": [],
      "nullable": [],
      "parameters": {
        "Left": [
          "Text",
          "Int8",
          "Text"
        ]
      }
    },
    "query": "INSERT INTO\n    reddit_processed_mention (mention_id, perceptual_hash, created_comment_id)\nVALUES\n    ($1, $2, $3);\n"
  },
  "be823b9738decf3ac8c9f0574a984a5ee07829a4b67241a567687d92a2f0b76e": {
    "describe": {
      "columns": [],
      "nullable": [],
      "parameters": {
        "Left": []
      }
    },
    "query": "LOCK TABLE chat, chat_telegram IN EXCLUSIVE MODE"
  },
  "bf86e6ddb9c7b28c7c5a196003d5cb4ea53fe8ae6ee52b0865c765bebdc0bda1": {
    "describe": {
      "columns": [],
      "nullable": [],
      "parameters": {
        "Left": [
          "Int4",
          "Int8"
        ]
      }
    },
    "query": "INSERT INTO chat_telegram (chat_id, telegram_id) VALUES ($1, $2)"
  },
  "bfba897adbca6cade6202ee3b47a646c01c2183118760ddcca95362e0aa6b925": {
    "describe": {
      "columns": [],
      "nullable": [],
      "parameters": {
        "Left": [
          "Int4",
          "Int8"
        ]
      }
    },
    "query": "UPDATE chat_telegram SET chat_id = $1 WHERE telegram_id = $2"
  },
  "c4ef657154973b544403ad8e6b32e7779da6451861b9d56f5f7a45c427fb3c55": {
    "query": "SELECT\n    DISTINCT ON (chat_administrator.chat_id) chat_administrator.chat_id,\n    telegram_id \"telegram_id!\",\n    is_admin\nFROM\n    chat_administrator\n    JOIN chat_telegram ON chat_telegram.chat_id = chat_administrator.chat_id\nWHERE\n    account_id = lookup_account($1, $2)\n    AND is_admin = true\n    AND telegram_id IS NOT NULL\nORDER BY\n    chat_administrator.chat_id,\n    updated_at DESC;\n",
    "describe": {
      "columns": [
        {
          "ordinal": 0,
          "name": "chat_id",
          "type_info": "Int4"
        },
        {
          "ordinal": 1,
          "name": "telegram_id!",
          "type_info": "Int8"
        },
        {
          "ordinal": 2,
          "name": "is_admin",
          "type_info": "Bool"
        }
      ],
      "parameters": {
        "Left": [
          "Int8",
          "Numeric"
        ]
      },
      "nullable": [
        false,
        false,
        false
      ]
    }
  },
  "c5f253419b3064b904e7781519656444e574a94633242eea343a958f00c308e0": {
    "describe": {
      "columns": [
        {
          "name": "value",
          "ordinal": 0,
          "type_info": "Jsonb"
        }
      ],
      "nullable": [
        false
      ],
      "parameters": {
        "Left": [
          "Int8",
          "Numeric",
          "Text"
        ]
      }
    },
    "query": "SELECT\n    value\nFROM\n    group_config\nWHERE\n    chat_id = lookup_chat($1, $2)\n    AND name = $3\nORDER BY\n    updated_at DESC\nLIMIT\n    1;\n"
  },
  "c9d213833ea3e3131e4da8fd69ca88fed1acb35bc94ef26029b64a202e25fb88": {
    "describe": {
      "columns": [
        {
          "name": "id",
          "ordinal": 0,
          "type_info": "Int4"
        },
        {
          "name": "media_group_id",
          "ordinal": 1,
          "type_info": "Text"
        },
        {
          "name": "inserted_at",
          "ordinal": 2,
          "type_info": "Timestamptz"
        },
        {
          "name": "message: Json<Message>",
          "ordinal": 3,
          "type_info": "Jsonb"
        },
        {
          "name": "sources: Json<Vec<fuzzysearch::File>>",
          "ordinal": 4,
          "type_info": "Jsonb"
        }
      ],
      "nullable": [
        false,
        false,
        false,
        false,
        true
      ],
      "parameters": {
        "Left": [
          "Text"
        ]
      }
    },
    "query": "SELECT\n    id,\n    media_group_id,\n    inserted_at,\n    message \"message: Json<Message>\",\n    sources \"sources: Json<Vec<fuzzysearch::File>>\"\nFROM\n    media_group\nWHERE\n    media_group_id = $1;\n"
  },
  "d78a3952641877d0956a9123f70f364c81d4e23f9ea943db9f71f43a465b0670": {
    "describe": {
      "columns": [],
      "nullable": [],
      "parameters": {
        "Left": [
          "Int8",
          "Numeric"
        ]
      }
    },
    "query": "DELETE FROM\n    twitter_auth\nWHERE\n    account_id = lookup_account($1, $2);\n"
  },
  "da80b10b5101e2d4706de49a163fa0a3717fb5ad03fa0af2e5fa44a2f0056f7d": {
    "describe": {
      "columns": [
        {
          "name": "max",
          "ordinal": 0,
          "type_info": "Timestamptz"
        }
      ],
      "nullable": [
        null
      ],
      "parameters": {
        "Left": [
          "Text"
        ]
      }
    },
    "query": "SELECT\n    max(inserted_at)\nFROM\n    media_group\nWHERE\n    media_group_id = $1;\n"
  },
  "e86dfc0d56977713d6c2ff7f4fcb404fdb0b442b7f68694f39ae86d451a3d4a7": {
    "describe": {
      "columns": [],
      "nullable": [],
      "parameters": {
        "Left": [
          "Int4",
          "Text"
        ]
      }
    },
    "query": "UPDATE\n    video\nSET\n    job_id = $2\nWHERE\n    id = $1;\n"
  },
  "e8d51adb623c232c5c28a7e12acef9d543e01fb4f78dda2ccbb3102350e92271": {
    "describe": {
      "columns": [],
      "nullable": [],
      "parameters": {
        "Left": [
          "Int4",
          "Int8",
          "Numeric",
          "Int4"
        ]
      }
    },
    "query": "INSERT INTO\n    video_job_message (video_id, chat_id, message_id)\nVALUES\n    ($1, lookup_chat($2, $3), $4);\n"
  },
  "eff9bed64058278d5a47ae4714f620406d140d3c58f68c7a974e970aff946628": {
    "describe": {
      "columns": [],
      "nullable": [],
      "parameters": {
        "Left": [
          "Int4",
          "Int4"
        ]
      }
    },
    "query": "UPDATE group_config SET chat_id = $1 WHERE chat_id = $2"
  },
  "f4a18c9efae166017e0e54206500451cec548bcde45371e4bdbead259bb51773": {
    "describe": {
      "columns": [],
      "nullable": [],
      "parameters": {
        "Left": [
          "Text",
          "Bool",
          "Text",
          "Int4",
          "Int4"
        ]
<<<<<<< HEAD
      },
      "nullable": []
    }
  },
  "f67ca9e5b0a3d0fa04ff5849a9dc4cf57bcbae1bf54bf66571ea6f7a67109b67": {
    "query": "SELECT\n    DISTINCT ON (name) name,\n    value\nFROM\n    group_config\nWHERE\n    chat_id = lookup_chat($1, $2)\nORDER BY\n    name,\n    updated_at DESC;\n",
    "describe": {
      "columns": [
        {
          "ordinal": 0,
          "name": "name",
          "type_info": "Text"
        },
        {
          "ordinal": 1,
          "name": "value",
          "type_info": "Jsonb"
        }
      ],
      "parameters": {
        "Left": [
          "Int8",
          "Numeric"
        ]
      },
      "nullable": [
        false,
        false
      ]
    }
=======
      }
    },
    "query": "INSERT INTO\n    cached_post (post_url, thumb, cdn_url, width, height)\nVALUES\n    ($1, $2, $3, $4, $5) ON CONFLICT DO NOTHING;\n"
>>>>>>> 1ea4c97c
  }
}<|MERGE_RESOLUTION|>--- conflicted
+++ resolved
@@ -981,37 +981,37 @@
     "query": "UPDATE chat_telegram SET chat_id = $1 WHERE telegram_id = $2"
   },
   "c4ef657154973b544403ad8e6b32e7779da6451861b9d56f5f7a45c427fb3c55": {
-    "query": "SELECT\n    DISTINCT ON (chat_administrator.chat_id) chat_administrator.chat_id,\n    telegram_id \"telegram_id!\",\n    is_admin\nFROM\n    chat_administrator\n    JOIN chat_telegram ON chat_telegram.chat_id = chat_administrator.chat_id\nWHERE\n    account_id = lookup_account($1, $2)\n    AND is_admin = true\n    AND telegram_id IS NOT NULL\nORDER BY\n    chat_administrator.chat_id,\n    updated_at DESC;\n",
-    "describe": {
-      "columns": [
-        {
-          "ordinal": 0,
+    "describe": {
+      "columns": [
+        {
           "name": "chat_id",
-          "type_info": "Int4"
-        },
-        {
-          "ordinal": 1,
+          "ordinal": 0,
+          "type_info": "Int4"
+        },
+        {
           "name": "telegram_id!",
+          "ordinal": 1,
           "type_info": "Int8"
         },
         {
+          "name": "is_admin",
           "ordinal": 2,
-          "name": "is_admin",
           "type_info": "Bool"
         }
       ],
+      "nullable": [
+        false,
+        false,
+        false
+      ],
       "parameters": {
         "Left": [
           "Int8",
           "Numeric"
         ]
-      },
-      "nullable": [
-        false,
-        false,
-        false
-      ]
-    }
+      }
+    },
+    "query": "SELECT\n    DISTINCT ON (chat_administrator.chat_id) chat_administrator.chat_id,\n    telegram_id \"telegram_id!\",\n    is_admin\nFROM\n    chat_administrator\n    JOIN chat_telegram ON chat_telegram.chat_id = chat_administrator.chat_id\nWHERE\n    account_id = lookup_account($1, $2)\n    AND is_admin = true\n    AND telegram_id IS NOT NULL\nORDER BY\n    chat_administrator.chat_id,\n    updated_at DESC;\n"
   },
   "c5f253419b3064b904e7781519656444e574a94633242eea343a958f00c308e0": {
     "describe": {
@@ -1165,41 +1165,35 @@
           "Int4",
           "Int4"
         ]
-<<<<<<< HEAD
-      },
-      "nullable": []
-    }
+      }
+    },
+    "query": "INSERT INTO\n    cached_post (post_url, thumb, cdn_url, width, height)\nVALUES\n    ($1, $2, $3, $4, $5) ON CONFLICT DO NOTHING;\n"
   },
   "f67ca9e5b0a3d0fa04ff5849a9dc4cf57bcbae1bf54bf66571ea6f7a67109b67": {
-    "query": "SELECT\n    DISTINCT ON (name) name,\n    value\nFROM\n    group_config\nWHERE\n    chat_id = lookup_chat($1, $2)\nORDER BY\n    name,\n    updated_at DESC;\n",
-    "describe": {
-      "columns": [
-        {
-          "ordinal": 0,
+    "describe": {
+      "columns": [
+        {
           "name": "name",
-          "type_info": "Text"
-        },
-        {
-          "ordinal": 1,
+          "ordinal": 0,
+          "type_info": "Text"
+        },
+        {
           "name": "value",
+          "ordinal": 1,
           "type_info": "Jsonb"
         }
       ],
+      "nullable": [
+        false,
+        false
+      ],
       "parameters": {
         "Left": [
           "Int8",
           "Numeric"
         ]
-      },
-      "nullable": [
-        false,
-        false
-      ]
-    }
-=======
-      }
-    },
-    "query": "INSERT INTO\n    cached_post (post_url, thumb, cdn_url, width, height)\nVALUES\n    ($1, $2, $3, $4, $5) ON CONFLICT DO NOTHING;\n"
->>>>>>> 1ea4c97c
+      }
+    },
+    "query": "SELECT\n    DISTINCT ON (name) name,\n    value\nFROM\n    group_config\nWHERE\n    chat_id = lookup_chat($1, $2)\nORDER BY\n    name,\n    updated_at DESC;\n"
   }
 }