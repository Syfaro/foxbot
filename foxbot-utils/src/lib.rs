--- conflicted
+++ resolved
@@ -91,14 +91,10 @@
             if site.url_supported(link).await {
                 tracing::debug!(link, site = site.name(), "found supported link");
 
-<<<<<<< HEAD
                 let images = site
                     .get_images(user, link)
                     .await
                     .context("unable to extract site images")?;
-=======
-                let images = site.get_images(user.id, link).await?;
->>>>>>> 43d9698e
 
                 match images {
                     Some(results) => {
