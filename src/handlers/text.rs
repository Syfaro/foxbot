use super::Status::*;
use crate::needs_field;
use async_trait::async_trait;
use telegram::*;
use tokio01::runtime::current_thread::block_on_all;

use crate::utils::get_message;

pub struct TextHandler;

#[async_trait]
impl super::Handler for TextHandler {
    fn name(&self) -> &'static str {
        "text"
    }

    async fn handle(
        &self,
        handler: &crate::MessageHandler,
<<<<<<< HEAD
        update: Update,
        _command: Option<Command>,
    ) -> Result<bool, Box<dyn std::error::Error>> {
        use quaint::prelude::*;

        let message = match update.message {
            Some(message) => message,
            _ => return Ok(false),
        };

        let text = match &message.text {
            Some(text) => text,
            _ => return Ok(false),
        };
=======
        update: &Update,
        _command: Option<&Command>,
    ) -> Result<super::Status, failure::Error> {
        let message = needs_field!(update, message);
        let text = needs_field!(message, text);
>>>>>>> 69615a00

        let now = std::time::Instant::now();

        let from = message.from.as_ref().unwrap();

        if text.trim().parse::<i32>().is_err() {
            tracing::trace!("got text that wasn't oob, ignoring");
            return Ok(Ignored);
        }

        tracing::trace!("checking if message was Twitter code");

<<<<<<< HEAD
        let conn = handler
            .conn
            .check_out()
            .await
            .expect("Unable to get db conn");
        let result = conn
            .select(
                Select::from_table("twitter_auth")
                    .column("request_key")
                    .column("request_secret")
                    .so_that("user_id".equals(from.id)),
            )
            .await
            .expect("Unable to query db");

        let row = match result.first() {
            Some(row) => row,
            _ => return Ok(true),
=======
        let data: (String, String) = {
            let lock = handler.db.read().await;

            match lock.get(&format!("authenticate:{}", from.id)) {
                Some(data) => data,
                None => return Ok(Completed),
            }
>>>>>>> 69615a00
        };

        tracing::trace!("we had waiting Twitter code");

        let request_token = egg_mode::KeyPair::new(
            row["request_key"].to_string().unwrap(),
            row["request_secret"].to_string().unwrap(),
        );

        let con_token = egg_mode::KeyPair::new(
            handler.config.twitter_consumer_key.clone(),
            handler.config.twitter_consumer_secret.clone(),
        );

        let token = block_on_all(egg_mode::access_token(con_token, &request_token, text))?;

        tracing::trace!("got token");

        let access = match token.0 {
            egg_mode::Token::Access { access, .. } => access,
            _ => unimplemented!(),
        };

        tracing::trace!("got access token");

<<<<<<< HEAD
        conn.delete(Delete::from_table("twitter_account").so_that("user_id".equals(from.id)))
            .await
            .expect("Unable to remove auth keys");

        conn.insert(
            Insert::single_into("twitter_account")
                .value("user_id", from.id)
                .value("consumer_key", access.key.to_string())
                .value("consumer_secret", access.secret.to_string())
                .build(),
        )
        .await
        .expect("Unable to insert credential info");

        conn.delete(Delete::from_table("twitter_auth").so_that("user_id".equals(from.id)))
            .await
            .expect("Unable to remove auth keys");
=======
        {
            let mut lock = handler.db.write().await;

            lock.set(
                &format!("credentials:{}", from.id),
                &(access.key, access.secret),
            )
            .map_err(|err| failure::format_err!("pickledb error: {}", err))?;
        }
>>>>>>> 69615a00

        let mut args = fluent::FluentArgs::new();
        args.insert("userName", fluent::FluentValue::from(token.2));

        let text = handler
            .get_fluent_bundle(from.language_code.as_deref(), |bundle| {
                get_message(&bundle, "twitter-welcome", Some(args)).unwrap()
            })
            .await;

        let message = SendMessage {
            chat_id: from.id.into(),
            text,
            reply_to_message_id: Some(message.message_id),
            ..Default::default()
        };

        handler.bot.make_request(&message).await?;

        let point = influxdb::Query::write_query(influxdb::Timestamp::Now, "twitter")
            .add_tag("type", "added")
            .add_field("duration", now.elapsed().as_millis() as i64);

        let _ = handler.influx.query(&point).await;

        Ok(Completed)
    }
}<|MERGE_RESOLUTION|>--- conflicted
+++ resolved
@@ -17,28 +17,13 @@
     async fn handle(
         &self,
         handler: &crate::MessageHandler,
-<<<<<<< HEAD
-        update: Update,
-        _command: Option<Command>,
-    ) -> Result<bool, Box<dyn std::error::Error>> {
-        use quaint::prelude::*;
-
-        let message = match update.message {
-            Some(message) => message,
-            _ => return Ok(false),
-        };
-
-        let text = match &message.text {
-            Some(text) => text,
-            _ => return Ok(false),
-        };
-=======
         update: &Update,
         _command: Option<&Command>,
     ) -> Result<super::Status, failure::Error> {
+        use quaint::prelude::*;
+
         let message = needs_field!(update, message);
         let text = needs_field!(message, text);
->>>>>>> 69615a00
 
         let now = std::time::Instant::now();
 
@@ -51,12 +36,8 @@
 
         tracing::trace!("checking if message was Twitter code");
 
-<<<<<<< HEAD
-        let conn = handler
-            .conn
-            .check_out()
-            .await
-            .expect("Unable to get db conn");
+        let conn = handler.conn.check_out().await?;
+
         let result = conn
             .select(
                 Select::from_table("twitter_auth")
@@ -64,21 +45,11 @@
                     .column("request_secret")
                     .so_that("user_id".equals(from.id)),
             )
-            .await
-            .expect("Unable to query db");
+            .await?;
 
         let row = match result.first() {
             Some(row) => row,
-            _ => return Ok(true),
-=======
-        let data: (String, String) = {
-            let lock = handler.db.read().await;
-
-            match lock.get(&format!("authenticate:{}", from.id)) {
-                Some(data) => data,
-                None => return Ok(Completed),
-            }
->>>>>>> 69615a00
+            _ => return Ok(Completed),
         };
 
         tracing::trace!("we had waiting Twitter code");
@@ -104,10 +75,8 @@
 
         tracing::trace!("got access token");
 
-<<<<<<< HEAD
         conn.delete(Delete::from_table("twitter_account").so_that("user_id".equals(from.id)))
-            .await
-            .expect("Unable to remove auth keys");
+            .await?;
 
         conn.insert(
             Insert::single_into("twitter_account")
@@ -116,23 +85,10 @@
                 .value("consumer_secret", access.secret.to_string())
                 .build(),
         )
-        .await
-        .expect("Unable to insert credential info");
+        .await?;
 
         conn.delete(Delete::from_table("twitter_auth").so_that("user_id".equals(from.id)))
-            .await
-            .expect("Unable to remove auth keys");
-=======
-        {
-            let mut lock = handler.db.write().await;
-
-            lock.set(
-                &format!("credentials:{}", from.id),
-                &(access.key, access.secret),
-            )
-            .map_err(|err| failure::format_err!("pickledb error: {}", err))?;
-        }
->>>>>>> 69615a00
+            .await?;
 
         let mut args = fluent::FluentArgs::new();
         args.insert("userName", fluent::FluentValue::from(token.2));
