--- conflicted
+++ resolved
@@ -25,14 +25,6 @@
         handler: &crate::MessageHandler,
         message: &Message,
     ) -> anyhow::Result<()> {
-<<<<<<< HEAD
-=======
-        use futures::TryStreamExt;
-        use rusoto_s3::S3;
-        use tokio::io::AsyncWriteExt;
-        use tokio_stream::StreamExt;
-
->>>>>>> fb1386ab
         let text = message.text.as_ref().unwrap();
         let id = match text.split('-').nth(1) {
             Some(id) => id,
@@ -43,8 +35,9 @@
             Err(_err) => return Ok(()),
         };
 
-        let conn = handler.conn.check_out().await?;
-        let video = Video::lookup_id(&conn, id).await?.expect("missing video");
+        let video = Video::lookup_id(&handler.conn, id)
+            .await?
+            .expect("missing video");
 
         handler
             .coconut
@@ -69,120 +62,7 @@
         };
         let sent = handler.make_request(&send_message).await?;
 
-<<<<<<< HEAD
-        Video::set_message_id(&conn, id, sent.chat.id, sent.message_id).await?;
-=======
-        let video = Video::lookup_id(&handler.conn, id)
-            .await?
-            .expect("missing video");
-
-        let _ = std::fs::create_dir("videos");
-
-        let name = format!("videos/{}.webm", generate_id());
-        let path = std::path::Path::new(&name);
-
-        let mut stream = reqwest::get(&video.url).await?.bytes_stream();
-        let mut file = tokio::fs::File::create(&path).await?;
-        let mut size: usize = 0;
-
-        while let Some(chunk) = stream.next().await {
-            let chunk = chunk?;
-            size += chunk.len();
-
-            if size > 50_000_000 {
-                drop(file);
-                tokio::fs::remove_file(&path).await?;
-                let video_too_large = handler
-                    .get_fluent_bundle(lang, |bundle| {
-                        get_message(&bundle, "video-too-large", None).unwrap()
-                    })
-                    .await;
-                let edit_message = EditMessageText {
-                    message_id: Some(sent.message_id),
-                    chat_id: message.chat_id(),
-                    text: video_too_large,
-                    ..Default::default()
-                };
-                handler.make_request(&edit_message).await?;
-                return Ok(());
-            }
-
-            file.write(&chunk).await?;
-        }
-
-        let name_clone = name.clone();
-        let res = tokio::task::spawn_blocking(move || {
-            let name = name_clone;
-            crate::video::process_video(std::path::Path::new(&name))
-        })
-        .await??;
-
-        drop(file);
-        tokio::fs::remove_file(&path).await?;
-
-        let video_finished = handler
-            .get_fluent_bundle(lang, |bundle| {
-                get_message(&bundle, "video-finished", None).unwrap()
-            })
-            .await;
-        let edit_message = EditMessageText {
-            message_id: Some(sent.message_id),
-            chat_id: message.chat_id(),
-            text: video_finished,
-            ..Default::default()
-        };
-        handler.make_request(&edit_message).await?;
-
-        let file = tokio::fs::File::open(&res).await.unwrap();
-        let metadata = file.metadata().await?;
-
-        let byte_stream =
-            tokio_util::codec::FramedRead::new(file, tokio_util::codec::BytesCodec::new())
-                .map_ok(|bytes| bytes.freeze());
-        let byte_stream = rusoto_core::ByteStream::new(byte_stream);
-
-        let key = format!("{}.mp4", generate_id());
-
-        let put = rusoto_s3::PutObjectRequest {
-            acl: Some("public-read".into()),
-            bucket: handler.config.s3_bucket.clone(),
-            content_type: Some("video/mp4".into()),
-            key: key.clone(),
-            body: Some(byte_stream),
-            content_length: Some(metadata.len() as i64),
-            ..Default::default()
-        };
-
-        handler.s3.put_object(put).await.unwrap();
-        tokio::fs::remove_file(res).await.unwrap();
-
-        let mp4_url = format!(
-            "{}/{}/{}",
-            handler.config.s3_url, handler.config.s3_bucket, key
-        );
-
-        Video::set_processed_url(&handler.conn, &video.url, &mp4_url).await?;
-
-        let video_return_button = handler
-            .get_fluent_bundle(lang, |bundle| {
-                get_message(&bundle, "video-return-button", None).unwrap()
-            })
-            .await;
-        let send_video = SendVideo {
-            chat_id: message.chat_id(),
-            video: FileType::URL(mp4_url),
-            reply_markup: Some(ReplyMarkup::InlineKeyboardMarkup(InlineKeyboardMarkup {
-                inline_keyboard: vec![vec![InlineKeyboardButton {
-                    text: video_return_button,
-                    switch_inline_query: Some(video.source.to_owned()),
-                    ..Default::default()
-                }]],
-            })),
-            supports_streaming: Some(true),
-            ..Default::default()
-        };
-        handler.make_request(&send_video).await?;
->>>>>>> fb1386ab
+        Video::set_message_id(&handler.conn, id, sent.chat.id, sent.message_id).await?;
 
         Ok(())
     }
@@ -209,6 +89,68 @@
                             return Ok(Completed);
                         }
                     }
+                }
+                Some(cmd) if cmd.name == "/videoprogress" => {
+                    tracing::info!("Got video progress: {:?}", cmd);
+                    let text = message.text.clone().unwrap_or_default();
+                    let args: Vec<_> = text.split(' ').collect();
+                    let id: i32 = args[1].parse().unwrap();
+                    let progress = args[2];
+                    let video = crate::models::Video::lookup_id(&handler.conn, id)
+                        .await
+                        .unwrap()
+                        .unwrap();
+                    let edit_message = EditMessageText {
+                        chat_id: video.chat_id.unwrap().into(),
+                        message_id: video.message_id,
+                        text: format!("{} complete...", progress),
+                        ..Default::default()
+                    };
+                    handler.make_request(&edit_message).await.unwrap();
+                    return Ok(Completed);
+                }
+                Some(cmd) if cmd.name == "/videocomplete" => {
+                    let text = message.text.clone().unwrap_or_default();
+                    let args: Vec<_> = text.split(' ').collect();
+                    let id: i32 = args[1].parse().unwrap();
+                    let mp4_url = args[2];
+                    let thumb_url = args[3];
+                    let video = crate::models::Video::lookup_id(&handler.conn, id)
+                        .await
+                        .unwrap()
+                        .unwrap();
+                    crate::models::Video::set_processed_url(
+                        &handler.conn,
+                        id,
+                        &mp4_url,
+                        &thumb_url,
+                    )
+                    .await
+                    .unwrap();
+
+                    let video_return_button = handler
+                        .get_fluent_bundle(None, |bundle| {
+                            crate::utils::get_message(&bundle, "video-return-button", None).unwrap()
+                        })
+                        .await;
+                    let send_video = SendVideo {
+                        chat_id: video.chat_id.unwrap().into(),
+                        video: FileType::URL(mp4_url.to_owned()),
+                        reply_markup: Some(ReplyMarkup::InlineKeyboardMarkup(
+                            InlineKeyboardMarkup {
+                                inline_keyboard: vec![vec![InlineKeyboardButton {
+                                    text: video_return_button,
+                                    switch_inline_query: Some(video.source.to_owned()),
+                                    ..Default::default()
+                                }]],
+                            },
+                        )),
+                        supports_streaming: Some(true),
+                        ..Default::default()
+                    };
+                    handler.make_request(&send_video).await.unwrap();
+
+                    tracing::debug!("Finished handling video");
                 }
                 _ => (),
             }
