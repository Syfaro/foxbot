use sentry::integrations::anyhow::capture_anyhow;
use sites::{PostInfo, Site};
use std::collections::HashMap;
use std::sync::Arc;
use tgbotapi::{requests::*, *};
use tokio::sync::{Mutex, RwLock};
use unic_langid::LanguageIdentifier;

mod coconut;
mod handlers;
pub mod models;
mod sites;
mod utils;

// MARK: Monitoring configuration

lazy_static::lazy_static! {
    static ref REQUEST_DURATION: prometheus::Histogram = prometheus::register_histogram!("foxbot_request_duration_seconds", "Time to start processing request").unwrap();
    static ref HANDLING_DURATION: prometheus::Histogram = prometheus::register_histogram!("foxbot_handling_duration_seconds", "Request processing time duration").unwrap();
    static ref HANDLER_DURATION: prometheus::HistogramVec = prometheus::register_histogram_vec!("foxbot_handler_duration_seconds", "Time for a handler to complete", &["handler"]).unwrap();
    static ref TELEGRAM_REQUEST: prometheus::Counter = prometheus::register_counter!("foxbot_telegram_request_total", "Number of requests made to Telegram").unwrap();
    static ref TELEGRAM_ERROR: prometheus::Counter = prometheus::register_counter!("foxbot_telegram_error_total", "Number of errors returned by Telegram").unwrap();
}

// MARK: Statics and types

type BoxedSite = Box<dyn Site + Send + Sync>;
type BoxedHandler = Box<dyn handlers::Handler + Send + Sync>;

static CONCURRENT_HANDLERS: usize = 2;
static INLINE_HANDLERS: usize = 10;

/// Generates a random 24 character alphanumeric string.
///
/// Not cryptographically secure but unique enough for Telegram's unique IDs.
fn generate_id() -> String {
    use rand::Rng;
    let rng = rand::thread_rng();

    rng.sample_iter(&rand::distributions::Alphanumeric)
        .take(24)
        .collect()
}

/// Artwork used for examples throughout the bot.
static STARTING_ARTWORK: &[&str] = &[
    "https://www.furaffinity.net/view/33742297/",
    "https://www.furaffinity.net/view/33166216/",
    "https://www.furaffinity.net/view/33040454/",
    "https://www.furaffinity.net/view/32914936/",
    "https://www.furaffinity.net/view/32396231/",
    "https://www.furaffinity.net/view/32267612/",
    "https://www.furaffinity.net/view/32232169/",
];

static L10N_RESOURCES: &[&str] = &["foxbot.ftl"];
static L10N_LANGS: &[&str] = &["en-US"];

#[derive(serde::Deserialize, Debug, Clone)]
pub struct Config {
    // Site config
    pub fa_a: String,
    pub fa_b: String,
    pub weasyl_apitoken: String,
    pub inkbunny_username: String,
    pub inkbunny_password: String,

    // Twitter config
    pub twitter_consumer_key: String,
    pub twitter_consumer_secret: String,
    pub twitter_callback: String,

    // Logging
    jaeger_collector: Option<String>,
    pub sentry_dsn: Option<String>,
    pub sentry_organization_slug: Option<String>,
    pub sentry_project_slug: Option<String>,

    // Telegram config
    telegram_apitoken: String,
    pub use_webhooks: Option<bool>,
    pub webhook_endpoint: Option<String>,
    pub http_host: Option<String>,
    http_secret: Option<String>,

    // Video handling
    pub s3_endpoint: String,
    pub s3_region: String,
    pub s3_token: String,
    pub s3_secret: String,
    pub s3_bucket: String,
    pub s3_url: String,

    pub fautil_apitoken: String,

<<<<<<< HEAD
    pub coconut_apitoken: String,
    pub coconut_webhook: String,

    pub size_images: Option<bool>,
    pub cache_images: Option<bool>,
=======
    pub cache_all_images: Option<bool>,

    redis_dsn: String,
>>>>>>> fb1386ab

    metrics_host: String,

    // Postgres database
    db_host: String,
    db_user: String,
    db_pass: String,
    db_name: String,
}

// MARK: Initialization

/// Configure tracing with Jaeger.
fn configure_tracing(collector: String) {
    use opentelemetry::{
        api::{KeyValue, Provider},
        sdk::{Config as TelemConfig, Sampler},
    };
    use tracing_subscriber::layer::SubscriberExt;
    use tracing_subscriber::prelude::*;

    let env = std::env::var("ENVIRONMENT");
    let env = if let Ok(env) = env.as_ref() {
        env.as_str()
    } else if cfg!(debug_assertions) {
        "debug"
    } else {
        "release"
    };

    let fmt_layer = tracing_subscriber::fmt::layer();
    let filter_layer = tracing_subscriber::EnvFilter::try_from_default_env()
        .or_else(|_| tracing_subscriber::EnvFilter::try_new("info"))
        .unwrap();
    tracing_subscriber::fmt()
        .with_env_filter(tracing_subscriber::EnvFilter::from_default_env())
        .finish();
    let registry = tracing_subscriber::registry()
        .with(filter_layer)
        .with(fmt_layer);

    let exporter = opentelemetry_jaeger::Exporter::builder()
        .with_agent_endpoint(collector)
        .with_process(opentelemetry_jaeger::Process {
            service_name: "foxbot".to_string(),
            tags: vec![
                KeyValue::new("environment", env),
                KeyValue::new("version", env!("CARGO_PKG_VERSION")),
            ],
        })
        .init()
        .expect("Unable to create jaeger exporter");

    let provider = opentelemetry::sdk::Provider::builder()
        .with_simple_exporter(exporter)
        .with_config(TelemConfig {
            default_sampler: Box::new(Sampler::Always),
            ..Default::default()
        })
        .build();

    opentelemetry::global::set_provider(provider);

    let tracer = opentelemetry::global::trace_provider().get_tracer("foxbot");
    let telem_layer = tracing_opentelemetry::layer().with_tracer(tracer);
    let registry = registry.with(telem_layer);

    registry.init();
}

fn setup_shutdown() -> tokio::sync::mpsc::Receiver<bool> {
    let (shutdown_tx, shutdown_rx) = tokio::sync::mpsc::channel(1);

    #[cfg(unix)]
    tokio::spawn(async move {
        use tokio::signal;

        let mut stream = signal::unix::signal(signal::unix::SignalKind::terminate())
            .expect("unable to create terminate signal stream");

        tokio::select! {
            _ = stream.recv() => shutdown_tx.send(true).await.expect("unable to send shutdown"),
            _ = signal::ctrl_c() => shutdown_tx.send(true).await.expect("unable to send shutdown"),
        }
    });

    #[cfg(not(unix))]
    tokio::spawn(async move {
        use tokio::signal;

        signal::ctrl_c().await.expect("unable to await ctrl-c");
        shutdown_tx
            .send(true)
            .await
            .expect("unable to send shutdown");
    });

    shutdown_rx
}

#[cfg(feature = "env")]
fn load_env() {
    dotenv::dotenv().unwrap();
}

#[cfg(not(feature = "env"))]
fn load_env() {}

#[tokio::main]
async fn main() {
    load_env();

    let config = match envy::from_env::<Config>() {
        Ok(config) => config,
        Err(err) => panic!("{:#?}", err),
    };

    let jaeger_collector = match &config.jaeger_collector {
        Some(collector) => collector.to_owned(),
        _ => panic!("Missing JAEGER_COLLECTOR"),
    };

    configure_tracing(jaeger_collector);

    let pool = sqlx::postgres::PgPoolOptions::new()
        .max_connections(8)
        .connect(&format!(
            "postgres://{}:{}@{}/{}",
            config.db_user, config.db_pass, config.db_host, config.db_name
        ))
        .await
        .expect("unable to create database pool");

    sqlx::migrate!()
        .run(&pool)
        .await
        .expect("unable to run database migrations");

    let fapi = Arc::new(fuzzysearch::FuzzySearch::new(
        config.fautil_apitoken.clone(),
    ));

    let sites: Vec<BoxedSite> = vec![
        Box::new(sites::E621::new()),
        Box::new(sites::FurAffinity::new(
            (config.fa_a.clone(), config.fa_b.clone()),
            config.fautil_apitoken.clone(),
        )),
        Box::new(sites::Weasyl::new(config.weasyl_apitoken.clone())),
        Box::new(
            sites::Twitter::new(
                config.twitter_consumer_key.clone(),
                config.twitter_consumer_secret.clone(),
                pool.clone(),
            )
            .await,
        ),
        Box::new(sites::Inkbunny::new(
            config.inkbunny_username.clone(),
            config.inkbunny_password.clone(),
        )),
        Box::new(sites::Mastodon::new()),
        Box::new(sites::DeviantArt::new()),
        Box::new(sites::Direct::new(fapi.clone())),
    ];

    let bot = Arc::new(Telegram::new(config.telegram_apitoken.clone()));

    let mut finder = linkify::LinkFinder::new();
    finder.kinds(&[linkify::LinkKind::Url]);

    let mut dir = std::env::current_dir().expect("Unable to get directory");
    dir.push("langs");

    let mut langs = HashMap::new();

    for lang in L10N_LANGS {
        let path = dir.join(lang);

        let mut lang_resources = Vec::with_capacity(L10N_RESOURCES.len());
        let langid = lang
            .parse::<LanguageIdentifier>()
            .expect("Unable to parse language");

        for resource in L10N_RESOURCES {
            let file = path.join(resource);
            let s = std::fs::read_to_string(file).expect("Unable to read file");

            lang_resources.push(s);
        }

        langs.insert(langid, lang_resources);
    }

    let bot_user = bot
        .make_request(&GetMe)
        .await
        .expect("Unable to fetch bot user");

    let handlers: Vec<BoxedHandler> = vec![
        Box::new(handlers::InlineHandler),
        Box::new(handlers::ChosenInlineHandler),
        Box::new(handlers::ChannelPhotoHandler),
        Box::new(handlers::GroupAddHandler),
        Box::new(handlers::PhotoHandler),
        Box::new(handlers::CommandHandler),
        Box::new(handlers::GroupSourceHandler),
        Box::new(handlers::ErrorReplyHandler::new()),
        Box::new(handlers::SettingsHandler),
        Box::new(handlers::TwitterHandler),
        Box::new(handlers::ErrorCleanup),
    ];

    let region = rusoto_core::Region::Custom {
        name: config.s3_region.clone(),
        endpoint: config.s3_endpoint.clone(),
    };

    let client = rusoto_core::request::HttpClient::new().unwrap();
    let provider = rusoto_credential::StaticProvider::new_minimal(
        config.s3_token.clone(),
        config.s3_secret.clone(),
    );
    let s3 = rusoto_s3::S3Client::new_with(client, provider, region);

<<<<<<< HEAD
    let coconut = coconut::Coconut::new(
        config.coconut_apitoken.clone(),
        config.coconut_webhook.clone(),
        config.s3_endpoint.clone(),
        config.s3_token.clone(),
        config.s3_secret.clone(),
        config.s3_bucket.clone(),
    );
=======
    let redis_client = redis::Client::open(config.redis_dsn.clone()).unwrap();
    let redis = redis::aio::ConnectionManager::new(redis_client)
        .await
        .expect("Unable to open Redis connection");
>>>>>>> fb1386ab

    let handler = Arc::new(MessageHandler {
        bot_user,
        langs,
        best_lang: RwLock::new(HashMap::new()),
        handlers,
        config: config.clone(),

        bot: bot.clone(),
        fapi,
        finder,
        s3,
        coconut,

        sites: Mutex::new(sites),
        conn: pool,
        redis,
    });

    let _guard = if let Some(dsn) = &config.sentry_dsn {
        Some(sentry::init(sentry::ClientOptions {
            dsn: Some(dsn.parse().unwrap()),
            debug: true,
            release: option_env!("RELEASE").map(std::borrow::Cow::from),
            attach_stacktrace: true,
            ..Default::default()
        }))
    } else {
        None
    };

    tracing::info!(
        "sentry enabled: {}",
        _guard
            .as_ref()
            .map(|sentry| sentry.is_enabled())
            .unwrap_or(false)
    );

    serve_metrics(config.clone()).await;

    // Allow buffering more updates than can be run at once
    let (update_tx, update_rx) = tokio::sync::mpsc::channel(CONCURRENT_HANDLERS * 2);
    let (inline_tx, inline_rx) = tokio::sync::mpsc::channel(INLINE_HANDLERS * 2);

    let shutdown = setup_shutdown();

    let use_webhooks = matches!(config.use_webhooks, Some(use_webhooks) if use_webhooks);

    // There are two ways to receive updates, long-polling and webhooks. Polling
    // is easier for development as it does not require opening ports to the
    // Internet. Webhooks are more performant. We can support either option by
    // enabling one or the other method of receiving updates and pushing all
    // updates into a mpsc channel. Then, we can have generic code to use the
    // updates received by any method.

    if use_webhooks {
        let webhook_endpoint = config
            .webhook_endpoint
            .as_ref()
            .expect("Missing WEBHOOK_ENDPOINT");
        let set_webhook = SetWebhook {
            url: webhook_endpoint.to_owned(),
        };
        if let Err(e) = bot.make_request(&set_webhook).await {
            panic!("unable to set webhook: {:?}", e);
        }

        receive_webhook(update_tx, inline_tx, shutdown, config).await;
    } else {
        let delete_webhook = DeleteWebhook;
        if let Err(e) = bot.make_request(&delete_webhook).await {
            panic!("unable to delete webhook: {:?}", e);
        }

        poll_updates(update_tx, inline_tx, shutdown, bot).await;
    }

    // We have broken updates into two categories, inline queries and everything
    // else. Inline queries must be quickly answered otherwise users will assume
    // something has gone wrong or Telegram will expire the query and prevent us
    // from answering it. We can address this problem by running two separate
    // worker queues. All inline queries are run together with a much higher
    // concurrency limit. All other updates are run on a queue with lower
    // concurrency limits as they are not as time-sensitive.

    use futures::StreamExt;
    use tokio_stream::wrappers::ReceiverStream;

    // Spawn a new worker for inline queries, limited by `INLINE_HANDLERS`.
    let h = handler.clone();
    tokio::spawn(async move {
        ReceiverStream::new(inline_rx)
            .for_each_concurrent(INLINE_HANDLERS, |inline_query| {
                let handler = h.clone();

                async move {
                    tokio::spawn(async move {
                        handler.handle_update(*inline_query).await;
                    })
                    .await
                    .unwrap();
                }
            })
            .await;
    });

    // Process all other updates, limited by `CONCURRENT_HANDLERS`.
    ReceiverStream::new(update_rx)
        .for_each_concurrent(CONCURRENT_HANDLERS, |update| {
            let handler = handler.clone();

            async move {
                tokio::spawn(async move {
                    handler.handle_update(*update).await;
                })
                .await
                .unwrap();
            }
        })
        .await;
}

// MARK: Get Bot API updates

/// Handle an incoming HTTP POST request to /{token}.
///
/// It spawns a handler for each request.
async fn handle_request(
    req: hyper::Request<hyper::Body>,
    update_tx: tokio::sync::mpsc::Sender<Box<tgbotapi::Update>>,
    inline_tx: tokio::sync::mpsc::Sender<Box<tgbotapi::Update>>,
    secret: &str,
    templates: Arc<handlebars::Handlebars<'_>>,
) -> hyper::Result<hyper::Response<hyper::Body>> {
    use hyper::{Body, Response, StatusCode};

<<<<<<< HEAD
    let now = std::time::Instant::now();

    tracing::trace!(method = ?req.method(), path = req.uri().path(), "got HTTP request");

    let path = req.uri().path();
    let uri = req.uri().clone();

    match (req.method(), path) {
=======
    match (req.method(), req.uri().path()) {
>>>>>>> fb1386ab
        (&hyper::Method::POST, path) if path == secret => {
            let _hist = REQUEST_DURATION.start_timer();

            let body = req.into_body();
            let bytes = hyper::body::to_bytes(body)
                .await
                .expect("unable to read body bytes");

            let update: Update = match serde_json::from_slice(&bytes) {
                Ok(update) => update,
                Err(err) => {
                    tracing::error!("error decoding incoming json: {:?}", err);
                    let mut resp = Response::default();
                    *resp.status_mut() = StatusCode::BAD_REQUEST;
                    return Ok(resp);
                }
            };

            let update = Box::new(update);
            if update.inline_query.is_some() {
                inline_tx.send(update).await.unwrap();
            } else {
                update_tx.send(update).await.unwrap();
            }

            Ok(Response::new(Body::from("✓")))
        }
<<<<<<< HEAD
        (&hyper::Method::GET, "/health") => Ok(Response::new(Body::from("✓"))),
        (&hyper::Method::POST, "/video") => {
            let body = req.into_body();
            let bytes = hyper::body::to_bytes(body)
                .await
                .expect("unable to read body bytes");

            tracing::debug!("Got video body: {:?}", bytes);

            count.fetch_add(1, std::sync::atomic::Ordering::SeqCst);
            let handler_clone = handler.clone();
            tokio::spawn(
                async move {
                    let update: serde_json::Value = serde_json::from_slice(&bytes).unwrap();
                    let url = update
                        .get("output_urls")
                        .unwrap()
                        .as_object()
                        .unwrap()
                        .get("mp4:720p")
                        .unwrap()
                        .as_str()
                        .unwrap();

                    let id: i64 = uri.to_string().split('=').last().unwrap().parse().unwrap();

                    tracing::debug!("got video update for id {}: {:?}", id, update);

                    let conn = handler_clone.conn.check_out().await.unwrap();
                    let video = crate::models::Video::lookup_id(&conn, id)
                        .await
                        .unwrap()
                        .unwrap();
                    crate::models::Video::set_processed_url(&conn, id, &url)
                        .await
                        .unwrap();

                    let video_return_button = handler_clone
                        .get_fluent_bundle(None, |bundle| {
                            crate::utils::get_message(&bundle, "video-return-button", None).unwrap()
                        })
                        .await;
                    let send_video = SendVideo {
                        chat_id: video.chat_id.unwrap().into(),
                        video: FileType::URL(url.to_owned()),
                        reply_markup: Some(ReplyMarkup::InlineKeyboardMarkup(
                            InlineKeyboardMarkup {
                                inline_keyboard: vec![vec![InlineKeyboardButton {
                                    text: video_return_button,
                                    switch_inline_query: Some(video.source.to_owned()),
                                    ..Default::default()
                                }]],
                            },
                        )),
                        supports_streaming: Some(true),
                        ..Default::default()
                    };
                    handler_clone.make_request(&send_video).await.unwrap();

                    count.fetch_sub(1, std::sync::atomic::Ordering::SeqCst);
                    tracing::debug!("finished handling video");
                }
                .in_current_span(),
            );

            Ok(Response::new(Body::from("OK")))
=======
        (&hyper::Method::GET, "/twitter/callback") => {
            let query: std::collections::HashMap<String, String> = req
                .uri()
                .query()
                .map(|v| {
                    url::form_urlencoded::parse(v.as_bytes())
                        .into_owned()
                        .collect()
                })
                .unwrap_or_else(std::collections::HashMap::new);

            let data: Option<()> = None;

            if query.contains_key("denied") {
                let denied = templates.render("twitter/denied", &data).unwrap();
                return Ok(Response::new(Body::from(denied)));
            }

            let (token, verifier) = match (query.get("oauth_token"), query.get("oauth_verifier")) {
                (Some(token), Some(verifier)) => (token, verifier),
                _ => {
                    let bad_request = templates.render("400", &data).unwrap();
                    let mut resp = Response::new(Body::from(bad_request));
                    *resp.status_mut() = StatusCode::BAD_REQUEST;
                    return Ok(resp);
                }
            };

            // This is extremely stupid but it works without having to pull
            // a handler into HTTP requests
            update_tx
                .send(Box::new(tgbotapi::Update {
                    message: Some(tgbotapi::Message {
                        text: Some(format!("/twitterverify {} {}", token, verifier)),
                        entities: Some(vec![tgbotapi::MessageEntity {
                            entity_type: tgbotapi::MessageEntityType::BotCommand,
                            offset: 0,
                            length: 14,
                            url: None,
                            user: None,
                        }]),
                        ..Default::default()
                    }),
                    ..Default::default()
                }))
                .await
                .unwrap();

            let loggedin = templates.render("twitter/loggedin", &data).unwrap();
            Ok(Response::new(Body::from(loggedin)))
        }
        (&hyper::Method::GET, "/") => {
            let index = templates.render("home", &None::<()>).unwrap();
            Ok(Response::new(Body::from(index)))
>>>>>>> fb1386ab
        }
        _ => {
            let not_found = templates.render("404", &None::<()>).unwrap();
            let mut not_found = Response::new(Body::from(not_found));
            *not_found.status_mut() = StatusCode::NOT_FOUND;
            Ok(not_found)
        }
    }
}

/// Start a web server to handle webhooks and pass updates to [handle_request].
async fn receive_webhook(
    update_tx: tokio::sync::mpsc::Sender<Box<tgbotapi::Update>>,
    inline_tx: tokio::sync::mpsc::Sender<Box<tgbotapi::Update>>,
    mut shutdown: tokio::sync::mpsc::Receiver<bool>,
    config: Config,
) {
    let addr = config
        .http_host
        .unwrap()
        .parse()
        .expect("Invalid HTTP_HOST");

    let secret_path = format!("/{}", config.http_secret.unwrap());
    let secret_path: &'static str = Box::leak(secret_path.into_boxed_str());

    let mut hbs = handlebars::Handlebars::new();
    hbs.set_strict_mode(true);
    hbs.register_templates_directory(".hbs", "templates/")
        .expect("templates contained bad data");

    let templates = Arc::new(hbs);

    let make_svc = hyper::service::make_service_fn(move |_conn| {
        let update_tx = update_tx.clone();
        let inline_tx = inline_tx.clone();
        let templates = templates.clone();
        async move {
            Ok::<_, hyper::Error>(hyper::service::service_fn(move |req| {
                handle_request(
                    req,
                    update_tx.clone(),
                    inline_tx.clone(),
                    secret_path,
                    templates.clone(),
                )
            }))
        }
    });

    tokio::spawn(async move {
        tracing::info!("listening on http://{}", addr);

        let graceful = hyper::Server::bind(&addr)
            .serve(make_svc)
            .with_graceful_shutdown(async {
                shutdown.recv().await;
                tracing::error!("shutting down http server");
            });

        if let Err(e) = graceful.await {
            tracing::error!("server error: {:?}", e);
        }
    });
}

async fn metrics(
    req: hyper::Request<hyper::Body>,
) -> Result<hyper::Response<hyper::Body>, std::convert::Infallible> {
    use hyper::{Body, Response, StatusCode};

    match req.uri().path() {
        "/health" => Ok(Response::new(Body::from("OK"))),
        "/metrics" => {
            tracing::trace!("encoding metrics");

            use prometheus::Encoder;
            let encoder = prometheus::TextEncoder::new();
            let metric_families = prometheus::gather();
            let mut buf = vec![];
            encoder.encode(&metric_families, &mut buf).unwrap();

            Ok(Response::new(Body::from(buf)))
        }
        _ => {
            let mut not_found = Response::new(Body::default());
            *not_found.status_mut() = StatusCode::NOT_FOUND;
            Ok(not_found)
        }
    }
}

async fn serve_metrics(config: Config) {
    let addr = config.metrics_host.parse().expect("Invalid METRICS_HOST");

    let make_svc = hyper::service::make_service_fn(|_conn| async {
        Ok::<_, std::convert::Infallible>(hyper::service::service_fn(metrics))
    });

    tokio::spawn(async move {
        tracing::info!("metrics listening on http://{}", addr);

        hyper::Server::bind(&addr).serve(make_svc).await.unwrap();
    });
}

/// Start polling updates using Bot API long polling.
async fn poll_updates(
    update_tx: tokio::sync::mpsc::Sender<Box<tgbotapi::Update>>,
    inline_tx: tokio::sync::mpsc::Sender<Box<tgbotapi::Update>>,
    mut shutdown: tokio::sync::mpsc::Receiver<bool>,
    bot: Arc<Telegram>,
) {
    let mut update_req = GetUpdates {
        timeout: Some(30),
        ..Default::default()
    };

    tokio::spawn(async move {
        loop {
            let updates = tokio::select! {
                _ = shutdown.recv() => {
                    tracing::error!("got shutdown request");
                    break;
                }

                updates = bot.make_request(&update_req) => updates,
            };

            let updates = match updates {
                Ok(updates) => updates,
                Err(e) => {
                    sentry::capture_error(&e);
                    tracing::error!("unable to get updates: {:?}", e);
                    tokio::time::sleep(std::time::Duration::from_secs(5)).await;
                    continue;
                }
            };

            for update in updates {
                let id = update.update_id;

                let update = Box::new(update);
                if update.inline_query.is_some() {
                    inline_tx.send(update).await.unwrap();
                } else {
                    update_tx.send(update).await.unwrap();
                }

                update_req.offset = Some(id + 1);
            }
        }
    });
}

// MARK: Handling updates

pub struct MessageHandler {
    // State
    pub bot_user: User,
    langs: HashMap<LanguageIdentifier, Vec<String>>,
    best_lang: RwLock<HashMap<String, fluent::concurrent::FluentBundle<fluent::FluentResource>>>,
    handlers: Vec<BoxedHandler>,

    // API clients
    pub bot: Arc<Telegram>,
    pub fapi: Arc<fuzzysearch::FuzzySearch>,
    pub finder: linkify::LinkFinder,
    pub s3: rusoto_s3::S3Client,
    pub coconut: coconut::Coconut,

    // Configuration
    pub sites: Mutex<Vec<BoxedSite>>, // We always need mutable access, no reason to use a RwLock
    pub config: Config,

    // Storage
    pub conn: sqlx::Pool<sqlx::Postgres>,
    pub redis: redis::aio::ConnectionManager,
}

impl MessageHandler {
    async fn get_fluent_bundle<C, R>(&self, requested: Option<&str>, callback: C) -> R
    where
        C: FnOnce(&fluent::concurrent::FluentBundle<fluent::FluentResource>) -> R,
    {
        let requested = requested.unwrap_or(L10N_LANGS[0]);

        tracing::trace!(lang = requested, "looking up language bundle");

        {
            let lock = self.best_lang.read().await;
            if lock.contains_key(requested) {
                let bundle = lock.get(requested).expect("should have contained");
                return callback(bundle);
            }
        }

        tracing::info!(lang = requested, "got new language, building bundle");

        let requested_locale = match requested.parse::<LanguageIdentifier>() {
            Ok(locale) => locale,
            Err(err) => {
                tracing::error!("unknown locale: {:?}", err);
                L10N_LANGS[0].parse::<LanguageIdentifier>().unwrap()
            }
        };

        let requested_locales: Vec<LanguageIdentifier> = vec![requested_locale];
        let default_locale = L10N_LANGS[0]
            .parse::<LanguageIdentifier>()
            .expect("unable to parse langid");
        let available: Vec<LanguageIdentifier> = self.langs.keys().map(Clone::clone).collect();
        let resolved_locales = fluent_langneg::negotiate_languages(
            &requested_locales,
            &available,
            Some(&&default_locale),
            fluent_langneg::NegotiationStrategy::Filtering,
        );

        let current_locale = resolved_locales.get(0).expect("no locales were available");

        let mut bundle = fluent::concurrent::FluentBundle::<fluent::FluentResource>::new(
            resolved_locales.clone(),
        );
        let resources = self
            .langs
            .get(current_locale)
            .expect("missing known locale");

        for resource in resources {
            let resource = fluent::FluentResource::try_new(resource.to_string())
                .expect("unable to parse FTL string");
            bundle
                .add_resource(resource)
                .expect("unable to add resource");
        }

        bundle.set_use_isolating(false);

        {
            let mut lock = self.best_lang.write().await;
            lock.insert(requested.to_string(), bundle);
        }

        let lock = self.best_lang.read().await;
        let bundle = lock.get(requested).expect("value just inserted is missing");
        callback(bundle)
    }

    pub async fn report_error<C>(
        &self,
        message: &Message,
        tags: Option<Vec<(&str, String)>>,
        callback: C,
    ) where
        C: FnOnce() -> uuid::Uuid,
    {
        let u = utils::with_user_scope(message.from.as_ref(), tags, callback);

        let lang_code = message
            .from
            .as_ref()
            .map(|from| from.language_code.clone())
            .flatten();

        use redis::AsyncCommands;
        let mut conn = self.redis.clone();
        let key_list = format!("errors:{}", message.chat.id);
        let key_message_id = format!("errors:message-id:{}", message.chat.id);
        let recent_error_count: i32 = conn.llen(&key_list).await.ok().unwrap_or(0);

        if let Err(e) = conn.lpush::<_, _, ()>(&key_list, u.to_string()).await {
            tracing::error!("unable to insert error uuid in redis: {:?}", e);
            sentry::capture_error(&e);
        };

        if let Err(e) = conn.expire::<_, ()>(&key_list, 60 * 5).await {
            tracing::error!("unable to set redis error expire: {:?}", e);
            sentry::capture_error(&e);
        }

        if let Err(e) = conn.expire::<_, ()>(&key_message_id, 60 * 5).await {
            tracing::error!("unable to set redis error message id expire: {:?}", e);
            sentry::capture_error(&e);
        }

        let msg = self
            .get_fluent_bundle(lang_code.as_deref(), |bundle| {
                let mut args = fluent::FluentArgs::new();
                args.insert("count", (recent_error_count + 1).into());

                if u.is_nil() {
                    if recent_error_count > 0 {
                        utils::get_message(&bundle, "error-generic-count", Some(args))
                    } else {
                        utils::get_message(&bundle, "error-generic", None)
                    }
                } else {
                    let f = format!("`{}`", u.to_string());
                    args.insert("uuid", fluent::FluentValue::from(f));

                    let name = if recent_error_count > 0 {
                        "error-uuid-count"
                    } else {
                        "error-uuid"
                    };

                    utils::get_message(&bundle, name, Some(args))
                }
            })
            .await
            .unwrap();

        let delete_markup = Some(ReplyMarkup::InlineKeyboardMarkup(InlineKeyboardMarkup {
            inline_keyboard: vec![vec![InlineKeyboardButton {
                text: "Delete".to_string(),
                callback_data: Some("delete".to_string()),
                ..Default::default()
            }]],
        }));

        if recent_error_count > 0 {
            let message_id: i32 = match conn.get(&key_message_id).await {
                Ok(id) => id,
                Err(e) => {
                    tracing::error!("unable to get error message-id to edit: {:?}", e);
                    utils::with_user_scope(message.from.as_ref(), None, || {
                        sentry::capture_error(&e);
                    });

                    return;
                }
            };

            let edit_message = EditMessageText {
                chat_id: message.chat_id(),
                message_id: Some(message_id),
                text: msg,
                parse_mode: Some(ParseMode::Markdown),
                reply_markup: delete_markup,
                ..Default::default()
            };

            if let Err(e) = self.make_request(&edit_message).await {
                tracing::error!("unable to edit error message to user: {:?}", e);
                utils::with_user_scope(message.from.as_ref(), None, || {
                    sentry::capture_error(&e);
                });

                let _ = conn.del::<_, ()>(&key_list).await;
                let _ = conn.del::<_, ()>(&key_message_id).await;
            }
        } else {
            let send_message = SendMessage {
                chat_id: message.chat_id(),
                text: msg,
                parse_mode: Some(ParseMode::Markdown),
                reply_to_message_id: Some(message.message_id),
                reply_markup: delete_markup,
                ..Default::default()
            };

            match self.make_request(&send_message).await {
                Ok(resp) => {
                    if let Err(e) = conn
                        .set_ex::<_, _, ()>(key_message_id, resp.message_id, 60 * 5)
                        .await
                    {
                        tracing::error!("unable to set redis error message id: {:?}", e);
                        sentry::capture_error(&e);
                    }
                }
                Err(e) => {
                    tracing::error!("unable to send error message to user: {:?}", e);
                    utils::with_user_scope(message.from.as_ref(), None, || {
                        sentry::capture_error(&e);
                    });
                }
            }
        }
    }

    #[tracing::instrument(skip(self, message))]
    async fn handle_welcome(&self, message: &Message, command: &str) -> anyhow::Result<()> {
        use rand::seq::SliceRandom;

        let from = message.from.as_ref().unwrap();

        let random_artwork = *STARTING_ARTWORK.choose(&mut rand::thread_rng()).unwrap();

        let try_me = self
            .get_fluent_bundle(from.language_code.as_deref(), |bundle| {
                utils::get_message(&bundle, "welcome-try-me", None).unwrap()
            })
            .await;

        let reply_markup = ReplyMarkup::InlineKeyboardMarkup(InlineKeyboardMarkup {
            inline_keyboard: vec![vec![InlineKeyboardButton {
                text: try_me,
                switch_inline_query_current_chat: Some(random_artwork.to_string()),
                ..Default::default()
            }]],
        });

        let name = if command == "group-add" {
            "welcome-group"
        } else {
            "welcome"
        };

        let welcome = self
            .get_fluent_bundle(from.language_code.as_deref(), |bundle| {
                utils::get_message(&bundle, &name, None).unwrap()
            })
            .await;

        let send_message = SendMessage {
            chat_id: message.chat_id(),
            text: welcome,
            reply_markup: Some(reply_markup),
            ..Default::default()
        };

        self.make_request(&send_message)
            .await
            .map(|_msg| ())
            .map_err(Into::into)
    }

    #[tracing::instrument(skip(self, message))]
    async fn send_generic_reply(&self, message: &Message, name: &str) -> anyhow::Result<Message> {
        let language_code = message
            .from
            .as_ref()
            .and_then(|from| from.language_code.as_deref());

        let text = self
            .get_fluent_bundle(language_code, |bundle| {
                utils::get_message(&bundle, name, None).unwrap()
            })
            .await;

        let send_message = SendMessage {
            chat_id: message.chat_id(),
            reply_to_message_id: Some(message.message_id),
            text,
            ..Default::default()
        };

        self.make_request(&send_message).await.map_err(Into::into)
    }

    #[tracing::instrument(skip(self, update))]
    async fn handle_update(&self, update: Update) {
        let _hist = HANDLING_DURATION.start_timer();

        tracing::trace!(?update, "handling update");

        sentry::configure_scope(|mut scope| {
            utils::add_sentry_tracing(&mut scope);
        });

        let user = utils::user_from_update(&update);

        if let Some(user) = user {
            tracing::trace!(user_id = user.id, "found user associated with update");
        }

        let command = update
            .message
            .as_ref()
            .and_then(|message| message.get_command());

        for handler in &self.handlers {
            tracing::trace!(handler = handler.name(), "running handler");
            let hist = HANDLER_DURATION
                .get_metric_with_label_values(&[handler.name()])
                .unwrap()
                .start_timer();

            match handler.handle(&self, &update, command.as_ref()).await {
                Ok(status) if status == handlers::Status::Completed => {
                    tracing::debug!(handler = handler.name(), "handled update");
                    hist.stop_and_record();
                    break;
                }
                Err(e) => {
                    tracing::error!("error handling update: {:?}", e);
                    hist.stop_and_record();

                    let mut tags = vec![("handler", handler.name().to_string())];
                    if let Some(user) = user {
                        tags.push(("user_id", user.id.to_string()));
                    }
                    if let Some(command) = command {
                        tags.push(("command", command.name));
                    }

                    if let Some(msg) = &update.message {
                        self.report_error(&msg, Some(tags), || capture_anyhow(&e))
                            .await;
                    } else {
                        capture_anyhow(&e);
                    }

                    break;
                }
                _ => {
                    hist.stop_and_discard();
                }
            }
        }
    }

    pub async fn make_request<T>(&self, request: &T) -> Result<T::Response, Error>
    where
        T: TelegramRequest,
    {
        use std::time::Duration;

        TELEGRAM_REQUEST.inc();

        let mut attempts = 0;

        loop {
            let err = match self.bot.make_request(request).await {
                Ok(resp) => return Ok(resp),
                Err(err) => err,
            };

            if attempts > 2 {
                TELEGRAM_ERROR.inc();
                return Err(err);
            }

            let retry_after = match err {
                tgbotapi::Error::Telegram(tgbotapi::TelegramError {
                    parameters:
                        Some(tgbotapi::ResponseParameters {
                            retry_after: Some(retry_after),
                            ..
                        }),
                    ..
                }) => retry_after,
                _ => {
                    TELEGRAM_ERROR.inc();
                    return Err(err);
                }
            };

            tracing::warn!(retry_after, "rate limited");

            tokio::time::sleep(Duration::from_secs(retry_after as u64)).await;

            attempts += 1;
        }
    }
}

#[cfg(test)]
pub mod test_helpers {
    pub async fn get_redis() -> redis::aio::ConnectionManager {
        let redis_client =
            redis::Client::open(std::env::var("REDIS_DSN").expect("Missing REDIS_DSN")).unwrap();
        redis::aio::ConnectionManager::new(redis_client)
            .await
            .expect("Unable to open Redis connection")
    }
}<|MERGE_RESOLUTION|>--- conflicted
+++ resolved
@@ -83,7 +83,7 @@
     pub http_host: Option<String>,
     http_secret: Option<String>,
 
-    // Video handling
+    // File storage
     pub s3_endpoint: String,
     pub s3_region: String,
     pub s3_token: String,
@@ -93,17 +93,19 @@
 
     pub fautil_apitoken: String,
 
-<<<<<<< HEAD
+    // Video storage
+    pub b2_account_id: String,
+    pub b2_app_key: String,
+    pub b2_bucket_id: String,
+
     pub coconut_apitoken: String,
     pub coconut_webhook: String,
 
     pub size_images: Option<bool>,
     pub cache_images: Option<bool>,
-=======
     pub cache_all_images: Option<bool>,
 
     redis_dsn: String,
->>>>>>> fb1386ab
 
     metrics_host: String,
 
@@ -329,21 +331,18 @@
     );
     let s3 = rusoto_s3::S3Client::new_with(client, provider, region);
 
-<<<<<<< HEAD
     let coconut = coconut::Coconut::new(
         config.coconut_apitoken.clone(),
         config.coconut_webhook.clone(),
-        config.s3_endpoint.clone(),
-        config.s3_token.clone(),
-        config.s3_secret.clone(),
-        config.s3_bucket.clone(),
+        config.b2_account_id.clone(),
+        config.b2_app_key.clone(),
+        config.b2_bucket_id.clone(),
     );
-=======
+
     let redis_client = redis::Client::open(config.redis_dsn.clone()).unwrap();
     let redis = redis::aio::ConnectionManager::new(redis_client)
         .await
         .expect("Unable to open Redis connection");
->>>>>>> fb1386ab
 
     let handler = Arc::new(MessageHandler {
         bot_user,
@@ -481,18 +480,12 @@
 ) -> hyper::Result<hyper::Response<hyper::Body>> {
     use hyper::{Body, Response, StatusCode};
 
-<<<<<<< HEAD
-    let now = std::time::Instant::now();
-
     tracing::trace!(method = ?req.method(), path = req.uri().path(), "got HTTP request");
 
     let path = req.uri().path();
     let uri = req.uri().clone();
 
     match (req.method(), path) {
-=======
-    match (req.method(), req.uri().path()) {
->>>>>>> fb1386ab
         (&hyper::Method::POST, path) if path == secret => {
             let _hist = REQUEST_DURATION.start_timer();
 
@@ -520,74 +513,121 @@
 
             Ok(Response::new(Body::from("✓")))
         }
-<<<<<<< HEAD
         (&hyper::Method::GET, "/health") => Ok(Response::new(Body::from("✓"))),
         (&hyper::Method::POST, "/video") => {
             let body = req.into_body();
             let bytes = hyper::body::to_bytes(body)
                 .await
-                .expect("unable to read body bytes");
-
-            tracing::debug!("Got video body: {:?}", bytes);
-
-            count.fetch_add(1, std::sync::atomic::Ordering::SeqCst);
-            let handler_clone = handler.clone();
-            tokio::spawn(
-                async move {
-                    let update: serde_json::Value = serde_json::from_slice(&bytes).unwrap();
-                    let url = update
-                        .get("output_urls")
-                        .unwrap()
-                        .as_object()
-                        .unwrap()
-                        .get("mp4:720p")
-                        .unwrap()
-                        .as_str()
-                        .unwrap();
-
-                    let id: i64 = uri.to_string().split('=').last().unwrap().parse().unwrap();
-
-                    tracing::debug!("got video update for id {}: {:?}", id, update);
-
-                    let conn = handler_clone.conn.check_out().await.unwrap();
-                    let video = crate::models::Video::lookup_id(&conn, id)
-                        .await
-                        .unwrap()
-                        .unwrap();
-                    crate::models::Video::set_processed_url(&conn, id, &url)
-                        .await
-                        .unwrap();
-
-                    let video_return_button = handler_clone
-                        .get_fluent_bundle(None, |bundle| {
-                            crate::utils::get_message(&bundle, "video-return-button", None).unwrap()
-                        })
-                        .await;
-                    let send_video = SendVideo {
-                        chat_id: video.chat_id.unwrap().into(),
-                        video: FileType::URL(url.to_owned()),
-                        reply_markup: Some(ReplyMarkup::InlineKeyboardMarkup(
-                            InlineKeyboardMarkup {
-                                inline_keyboard: vec![vec![InlineKeyboardButton {
-                                    text: video_return_button,
-                                    switch_inline_query: Some(video.source.to_owned()),
-                                    ..Default::default()
-                                }]],
-                            },
-                        )),
-                        supports_streaming: Some(true),
+                .expect("Unable to read body bytes");
+
+            let update: serde_json::Value = serde_json::from_slice(&bytes).unwrap();
+
+            let id: i64 = uri.to_string().split('=').last().unwrap().parse().unwrap();
+            let progress = update.get("progress").and_then(|val| val.as_str());
+
+            tracing::debug!(video_id = id, "Got video update: {:?}", update);
+
+            if let Some(progress) = progress {
+                tracing::debug!("Got video progress, {}", progress);
+
+                update_tx
+                    .send(Box::new(tgbotapi::Update {
+                        message: Some(tgbotapi::Message {
+                            text: Some(format!("/videoprogress {} {}", id, progress)),
+                            entities: Some(vec![tgbotapi::MessageEntity {
+                                entity_type: tgbotapi::MessageEntityType::BotCommand,
+                                offset: 0,
+                                length: 14,
+                                url: None,
+                                user: None,
+                            }]),
+                            ..Default::default()
+                        }),
                         ..Default::default()
-                    };
-                    handler_clone.make_request(&send_video).await.unwrap();
-
-                    count.fetch_sub(1, std::sync::atomic::Ordering::SeqCst);
-                    tracing::debug!("finished handling video");
-                }
-                .in_current_span(),
-            );
+                    }))
+                    .await
+                    .unwrap();
+            } else {
+                let video_url = update
+                    .get("output_urls")
+                    .unwrap()
+                    .as_object()
+                    .unwrap()
+                    .get("mp4:720p")
+                    .unwrap()
+                    .as_str()
+                    .unwrap();
+
+                let thumb_url = update
+                    .get("output_urls")
+                    .unwrap()
+                    .as_object()
+                    .unwrap()
+                    .get("jpg:250x0")
+                    .unwrap()
+                    .as_array()
+                    .unwrap()
+                    .first()
+                    .unwrap()
+                    .as_str()
+                    .unwrap();
+
+                update_tx
+                    .send(Box::new(tgbotapi::Update {
+                        message: Some(tgbotapi::Message {
+                            text: Some(format!(
+                                "/videocomplete {} {} {}",
+                                id, video_url, thumb_url
+                            )),
+                            entities: Some(vec![tgbotapi::MessageEntity {
+                                entity_type: tgbotapi::MessageEntityType::BotCommand,
+                                offset: 0,
+                                length: 14,
+                                url: None,
+                                user: None,
+                            }]),
+                            ..Default::default()
+                        }),
+                        ..Default::default()
+                    }))
+                    .await
+                    .unwrap();
+            }
+
+            // let conn = handler_clone.conn.check_out().await.unwrap();
+            // let video = crate::models::Video::lookup_id(&conn, id)
+            //     .await
+            //     .unwrap()
+            //     .unwrap();
+            // crate::models::Video::set_processed_url(&conn, id, &url)
+            //     .await
+            //     .unwrap();
+
+            // let video_return_button = handler_clone
+            //     .get_fluent_bundle(None, |bundle| {
+            //         crate::utils::get_message(&bundle, "video-return-button", None).unwrap()
+            //     })
+            //     .await;
+            // let send_video = SendVideo {
+            //     chat_id: video.chat_id.unwrap().into(),
+            //     video: FileType::URL(url.to_owned()),
+            //     reply_markup: Some(ReplyMarkup::InlineKeyboardMarkup(InlineKeyboardMarkup {
+            //         inline_keyboard: vec![vec![InlineKeyboardButton {
+            //             text: video_return_button,
+            //             switch_inline_query: Some(video.source.to_owned()),
+            //             ..Default::default()
+            //         }]],
+            //     })),
+            //     supports_streaming: Some(true),
+            //     ..Default::default()
+            // };
+            // handler_clone.make_request(&send_video).await.unwrap();
+
+            // count.fetch_sub(1, std::sync::atomic::Ordering::SeqCst);
+            // tracing::debug!("finished handling video");
 
             Ok(Response::new(Body::from("OK")))
-=======
+        }
         (&hyper::Method::GET, "/twitter/callback") => {
             let query: std::collections::HashMap<String, String> = req
                 .uri()
@@ -642,7 +682,6 @@
         (&hyper::Method::GET, "/") => {
             let index = templates.render("home", &None::<()>).unwrap();
             Ok(Response::new(Body::from(index)))
->>>>>>> fb1386ab
         }
         _ => {
             let not_found = templates.render("404", &None::<()>).unwrap();
