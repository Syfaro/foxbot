--- conflicted
+++ resolved
@@ -785,7 +785,6 @@
             })
             .await;
 
-<<<<<<< HEAD
         if recent_error_count > 0 {
             let message_id: i32 = match conn.get(&key_message_id).await {
                 Ok(id) => id,
@@ -794,22 +793,6 @@
                     utils::with_user_scope(message.from.as_ref(), None, || {
                         sentry::capture_error(&e);
                     });
-=======
-        let send_message = SendMessage {
-            chat_id: message.chat_id(),
-            text: msg.unwrap(),
-            parse_mode: Some(ParseMode::Markdown),
-            reply_to_message_id: Some(message.message_id),
-            reply_markup: Some(ReplyMarkup::InlineKeyboardMarkup(InlineKeyboardMarkup {
-                inline_keyboard: vec![vec![InlineKeyboardButton {
-                    text: "Delete".to_string(),
-                    callback_data: Some("delete".to_string()),
-                    ..Default::default()
-                }]],
-            })),
-            ..Default::default()
-        };
->>>>>>> db2285b9
 
                     return;
                 }
@@ -835,6 +818,13 @@
                 text: msg.unwrap(),
                 parse_mode: Some(ParseMode::Markdown),
                 reply_to_message_id: Some(message.message_id),
+                reply_markup: Some(ReplyMarkup::InlineKeyboardMarkup(InlineKeyboardMarkup {
+                    inline_keyboard: vec![vec![InlineKeyboardButton {
+                        text: "Delete".to_string(),
+                        callback_data: Some("delete".to_string()),
+                        ..Default::default()
+                    }]],
+                })),
                 ..Default::default()
             };
 
